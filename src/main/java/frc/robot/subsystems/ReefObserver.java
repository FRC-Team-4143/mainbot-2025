// Copyright (c) FIRST and other WPILib contributors.
// Open Source Software; you can modify and/or share it under the terms of
// the WPILib BSD license file in the root directory of this project.

package frc.robot.subsystems;

import edu.wpi.first.math.geometry.Pose3d;
import edu.wpi.first.math.geometry.Rotation3d;
import edu.wpi.first.math.geometry.Translation3d;
import edu.wpi.first.math.util.Units;
import edu.wpi.first.net.WebServer;
import edu.wpi.first.networktables.BooleanPublisher;
import edu.wpi.first.networktables.BooleanSubscriber;
import edu.wpi.first.networktables.IntegerPublisher;
import edu.wpi.first.networktables.IntegerSubscriber;
import edu.wpi.first.networktables.NetworkTableInstance;
import edu.wpi.first.networktables.PubSubOption;
import edu.wpi.first.networktables.StructArrayPublisher;
import edu.wpi.first.wpilibj.DriverStation;
import edu.wpi.first.wpilibj.DriverStation.Alliance;
import edu.wpi.first.wpilibj.DriverStation.MatchType;
import edu.wpi.first.wpilibj.Filesystem;
import edu.wpi.first.wpilibj.smartdashboard.SmartDashboard;
import frc.lib.AllianceFlipUtil;
import frc.lib.FieldConstants;
import frc.lib.FieldConstants.ReefHeight;
import frc.mw_lib.subsystem.Subsystem;
import frc.mw_lib.util.GeomUtil;
import frc.robot.Constants;
import frc.robot.Constants.ReefControlsConstants;
import frc.robot.subsystems.GameStateManager.Column;
import frc.robot.subsystems.GameStateManager.GameStateTarget;
import frc.robot.subsystems.GameStateManager.ReefScoringTarget;
import java.nio.file.Paths;
import java.util.Arrays;
import java.util.HashSet;
import java.util.Optional;
import java.util.Set;
import monologue.Logged;

public class ReefObserver extends Subsystem {
  // Singleton pattern
  private static ReefObserver reef_controls_instance_ = null;

  public static ReefObserver getInstance() {
    if (reef_controls_instance_ == null) {
      reef_controls_instance_ = new ReefObserver();
    }
    return reef_controls_instance_;
  }

  class ReefControlInputs {
    public int[] selected_level = new int[] {}; // 0 = L2, 1 = L3, 2 = L4
    public int[] level_1_state = new int[] {}; // Count
    public int[] level_2_state = new int[] {}; // Bitfield
    public int[] level_3_state = new int[] {}; // Bitfield
    public int[] level_4_state = new int[] {}; // Bitfield
    public int[] algae_state = new int[] {}; // Bitfield
    public boolean[] coop_state = new boolean[] {}; // Boolean
    public boolean[] rp_focus_state = new boolean[] {}; // Boolean
  }

  ReefControlInputs reef_control_inputs_ = new ReefControlInputs();

  private final IntegerSubscriber selected_level_in_;
  private final IntegerSubscriber l1_state_in_;
  private final IntegerSubscriber l2_state_in_;
  private final IntegerSubscriber l3_state_in_;
  private final IntegerSubscriber l4_state_in_;
  private final IntegerSubscriber algae_state_in_;
  private final BooleanSubscriber coop_state_in_;
  private final BooleanSubscriber rp_focus_state_in_;

  private final IntegerPublisher selected_level_out_;
  private final IntegerPublisher l1_state_out_;
  private final IntegerPublisher l2_state_out_;
  private final IntegerPublisher l3_state_out_;
  private final IntegerPublisher l4_state_out_;
  private final IntegerPublisher algae_state_out_;
  private final BooleanPublisher coop_state_out_;
  private final BooleanPublisher is_elims_out_;
  private final BooleanPublisher rp_focus_state_out_;

  private final StructArrayPublisher<Pose3d> coral_pub_;
  private final StructArrayPublisher<Translation3d> algae_pub_;

  /** Class Members */
  private ReefObserverPeriodicIo io_;

  private ReefObserver() {
    // Create io object first in subsystem configuration
    io_ = new ReefObserverPeriodicIo();

    // Create subscribers
    var inputTable =
        NetworkTableInstance.getDefault().getTable(ReefControlsConstants.TO_ROBOT_TABLE);
    // Create subscribers
    var input_table_ =
        NetworkTableInstance.getDefault().getTable(ReefControlsConstants.TO_ROBOT_TABLE);
    selected_level_in_ =
        input_table_
            .getIntegerTopic(ReefControlsConstants.SELECTED_LEVEL_TOPIC_NAME)
            .subscribe(0, PubSubOption.keepDuplicates(true));
    l1_state_in_ =
        input_table_
            .getIntegerTopic(ReefControlsConstants.L1_TOPIC_NAME)
            .subscribe(0, PubSubOption.keepDuplicates(true));
    l2_state_in_ =
        input_table_
            .getIntegerTopic(ReefControlsConstants.L2_TOPIC_NAME)
            .subscribe(0, PubSubOption.keepDuplicates(true));
    l3_state_in_ =
        input_table_
            .getIntegerTopic(ReefControlsConstants.L3_TOPIC_NAME)
            .subscribe(0, PubSubOption.keepDuplicates(true));
    l4_state_in_ =
        input_table_
            .getIntegerTopic(ReefControlsConstants.L4_TOPIC_NAME)
            .subscribe(0, PubSubOption.keepDuplicates(true));
    algae_state_in_ =
        input_table_
            .getIntegerTopic(ReefControlsConstants.ALGAE_TOPIC_NAME)
            .subscribe(0, PubSubOption.keepDuplicates(true));
    coop_state_in_ =
        input_table_
            .getBooleanTopic(ReefControlsConstants.COOP_TOPIC_NAME)
            .subscribe(false, PubSubOption.keepDuplicates(true));
    rp_focus_state_in_ =
        input_table_
            .getBooleanTopic(ReefControlsConstants.RP_FOCUS_TOPIC_NAME)
            .subscribe(false, PubSubOption.keepDuplicates(true));

    // Create publishers
    var output_table_ =
        NetworkTableInstance.getDefault().getTable(ReefControlsConstants.TO_DASHBOARD_TABLE);
    selected_level_out_ =
        output_table_
            .getIntegerTopic(ReefControlsConstants.SELECTED_LEVEL_TOPIC_NAME)
            .publish(PubSubOption.keepDuplicates(true));
    l1_state_out_ =
        output_table_
            .getIntegerTopic(ReefControlsConstants.L1_TOPIC_NAME)
            .publish(PubSubOption.keepDuplicates(true));
    l2_state_out_ =
        output_table_
            .getIntegerTopic(ReefControlsConstants.L2_TOPIC_NAME)
            .publish(PubSubOption.keepDuplicates(true));
    l3_state_out_ =
        output_table_
            .getIntegerTopic(ReefControlsConstants.L3_TOPIC_NAME)
            .publish(PubSubOption.keepDuplicates(true));
    l4_state_out_ =
        output_table_
            .getIntegerTopic(ReefControlsConstants.L4_TOPIC_NAME)
            .publish(PubSubOption.keepDuplicates(true));
    algae_state_out_ =
        output_table_
            .getIntegerTopic(ReefControlsConstants.ALGAE_TOPIC_NAME)
            .publish(PubSubOption.keepDuplicates(true));
    coop_state_out_ =
        output_table_
            .getBooleanTopic(ReefControlsConstants.COOP_TOPIC_NAME)
            .publish(PubSubOption.keepDuplicates(true));
    is_elims_out_ =
        output_table_
            .getBooleanTopic(ReefControlsConstants.IS_ELIMS_TOPIC_NAME)
            .publish(PubSubOption.keepDuplicates(true));
    rp_focus_state_out_ =
        output_table_
            .getBooleanTopic(ReefControlsConstants.RP_FOCUS_TOPIC_NAME)
            .publish(PubSubOption.keepDuplicates(true));

    // Start web server
    WebServer.start(
        ReefControlsConstants.PORT,
        Paths.get(Filesystem.getDeployDirectory().getAbsolutePath().toString(), "reefcontrols")
            .toString());

    coral_pub_ =
        NetworkTableInstance.getDefault()
            .getStructArrayTopic("Reef Observer/Coral", Pose3d.struct)
            .publish();

    algae_pub_ =
        NetworkTableInstance.getDefault()
            .getStructArrayTopic("Reef Observer/Algae", Translation3d.struct)
            .publish();

    // Call reset last in subsystem configuration
    reset();
  }

  /**
   * This function should be logic and code to fully reset your subsystem. This is called during
   * initialization, and should handle I/O configuration and initializing data members.
   */
  @Override
  public void reset() {}

  /**
   * Inside this function, all of the SENSORS should be read into variables stored in the PeriodicIO
   * class defined below. There should be no calls to output to actuators, or any logic within this
   * function.
   */
  @Override
  public void readPeriodicInputs(double timestamp) {
    reef_control_inputs_.selected_level =
        selected_level_in_.readQueue().length > 0
            ? new int[] {(int) selected_level_in_.get()}
            : new int[] {};
    reef_control_inputs_.level_1_state =
        l1_state_in_.readQueue().length > 0 ? new int[] {(int) l1_state_in_.get()} : new int[] {};
    reef_control_inputs_.level_2_state =
        l2_state_in_.readQueue().length > 0 ? new int[] {(int) l2_state_in_.get()} : new int[] {};
    reef_control_inputs_.level_3_state =
        l3_state_in_.readQueue().length > 0 ? new int[] {(int) l3_state_in_.get()} : new int[] {};
    reef_control_inputs_.level_4_state =
        l4_state_in_.readQueue().length > 0 ? new int[] {(int) l4_state_in_.get()} : new int[] {};
    reef_control_inputs_.algae_state =
        algae_state_in_.readQueue().length > 0
            ? new int[] {(int) algae_state_in_.get()}
            : new int[] {};
    reef_control_inputs_.coop_state =
        coop_state_in_.readQueue().length > 0
            ? new boolean[] {coop_state_in_.get()}
            : new boolean[] {};
    reef_control_inputs_.rp_focus_state =
        rp_focus_state_in_.readQueue().length > 0
            ? new boolean[] {rp_focus_state_in_.get()}
            : new boolean[] {};
  }

  /**
   * Inside this function, all of the LOGIC should compute updates to output variables in the
   * PeriodicIO class defined below. There should be no calls to read from sensors or write to
   * actuators in this function.
   */
  @Override
  public void updateLogic(double timestamp) {
    // Update reef state from inputs
    if (reef_control_inputs_.level_1_state.length > 0) {
      io_.reef_state_ =
          new ReefState(
              io_.reef_state_.coral(),
              io_.reef_state_.algae(),
              reef_control_inputs_.level_1_state[0]);
    }
    final int[][] inputLevelStates =
        new int[][] {
          reef_control_inputs_.level_2_state,
          reef_control_inputs_.level_3_state,
          reef_control_inputs_.level_4_state
        };
    for (int i = 0; i < 3; i++) {
      if (inputLevelStates[i].length > 0) {
        boolean[] levelState = new boolean[12];
        for (int j = 0; j < 12; j++) {
          levelState[j] = (inputLevelStates[i][0] & (1 << j)) != 0;
        }
        io_.reef_state_.coral()[i] = levelState;
      }
    }
    if (reef_control_inputs_.algae_state.length > 0) {
      boolean[] algae = new boolean[6];
      for (int j = 0; j < 6; j++) {
        algae[j] = (reef_control_inputs_.algae_state[0] & (1 << j)) != 0;
      }
      io_.reef_state_ =
          new ReefState(io_.reef_state_.coral(), algae, io_.reef_state_.trough_count());
    }
    if (reef_control_inputs_.coop_state.length > 0) {
      io_.coop_state_ = reef_control_inputs_.coop_state[0];
    }
    if (DriverStation.getMatchType() == MatchType.Elimination) {
      io_.coop_state_ = false;
    }
    if (reef_control_inputs_.rp_focus_state.length > 0) {
      io_.rp_focus_state_ = reef_control_inputs_.rp_focus_state[0];
    }
  }

  /**
   * Inside this function actuator OUTPUTS should be updated from data contained in the PeriodicIO
   * class defined below. There should be little to no logic contained within this function, and no
   * sensors should be read.
   */
  @Override
  public void writePeriodicOutputs(double timestamp) {
    // Publish state to dashboard
    if (reef_control_inputs_.selected_level.length > 0) {
      io_.selected_level_ = reef_control_inputs_.selected_level[0];
    }
    setSelectedLevel(io_.selected_level_);
    setLevel1State(io_.reef_state_.trough_count());
    final int[] levelStates = new int[] {0, 0, 0};
    for (int i = 0; i < 3; i++) {
      for (int j = 0; j < 12; j++) {
        if (io_.reef_state_.coral()[i][j]) {
          levelStates[i] |= 1 << j;
        }
      }
    }
    setLevel2State(levelStates[0]);
    setLevel3State(levelStates[1]);
    setLevel4State(levelStates[2]);
    int algae_state = 0;
    for (int i = 0; i < 6; i++) {
      if (io_.reef_state_.algae()[i]) {
        algae_state |= 1 << i;
      }
    }
    setAlgaeState(algae_state);
    setCoopState(io_.coop_state_);
    setElims(DriverStation.getMatchType() == MatchType.Elimination);
    setRpFocusState(io_.rp_focus_state_);
  }

  /**
   * Inside this function telemetry should be output to smartdashboard. The data should be collected
   * out of the PeriodicIO class instance defined below. There should be no sensor information read
   * in this function nor any outputs made to actuators within this function. Only publish to
   * smartdashboard here.
   */
  @Override
  public void outputTelemetry(double timestamp) {
    SmartDashboard.putBooleanArray("L2", getFace(0)[0]);
    SmartDashboard.putBooleanArray("L3", getFace(0)[1]);
    SmartDashboard.putBooleanArray("L4", getFace(0)[2]);
    SmartDashboard.putBoolean("RP Focus", io_.rp_focus_state_);

    if (!io_.reef_state_.equals(io_.previous_reef_state_)) {
      io_.previous_reef_state_ = io_.reef_state_.clone();
      publishReefState();
    }
  }

  public void publishReefState() {
    // Show state of reef in 3d
    Set<Pose3d> coral_poses = new HashSet<>();
    for (int level = 0; level < io_.reef_state_.coral().length; level++) {
      for (int j = 0; j < io_.reef_state_.coral()[0].length; j++) {
        if (!io_.reef_state_.coral()[level][j]) continue;
        Pose3d pose =
            FieldConstants.Reef.BRANCH_POSITIONS
                .get(j)
                .get(ReefHeight.fromLevel(level + 1))
                .transformBy(
                    GeomUtil.toTransform3d(
                        new Pose3d(
                            level == 2
                                ? new Translation3d(
                                    -Units.inchesToMeters(6.5), 0, Units.inchesToMeters(0.9))
                                : new Translation3d(
                                    Units.inchesToMeters(-4.5), 0.0, Units.inchesToMeters(-1.2)),
                            level == 2
                                ? new Rotation3d(0, Units.degreesToRadians(20), 0)
                                : Rotation3d.kZero)));
        coral_poses.add(
            (DriverStation.getAlliance().orElse(Alliance.Blue) == Alliance.Blue)
                ? pose
                : AllianceFlipUtil.apply(pose, FieldConstants.SYMMETRY_TYPE));
      }
    }
    coral_pub_.set(coral_poses.toArray(Pose3d[]::new));

    Set<Translation3d> algae_poses = new HashSet<>();
    for (int i = 0; i < 6; i++) {
      if (!io_.reef_state_.algae()[i]) continue;
      var first_branch_pose = FieldConstants.Reef.BRANCH_POSITIONS.get(i * 2).get(ReefHeight.L2);
      var second_branch_pose =
          FieldConstants.Reef.BRANCH_POSITIONS.get(i * 2 + 1).get(ReefHeight.L3);
      Translation3d pose =
          first_branch_pose
              .getTranslation()
              .interpolate(second_branch_pose.getTranslation(), 0.5)
              .plus(
                  new Translation3d(
                      -FieldConstants.ALGAE_DIAMETER / 3.0,
                      new Rotation3d(
                          0.0, -35.0 / 180.0 * Math.PI, first_branch_pose.getRotation().getZ())))
              .plus(
                  new Translation3d(
                      0.0,
                      0.0,
                      ((i % 2 == 0) ? second_branch_pose.getZ() - first_branch_pose.getZ() : 0.0)
                          + Units.inchesToMeters(-0.7)));
      algae_poses.add(
          (DriverStation.getAlliance().orElse(Alliance.Blue) == Alliance.Blue)
              ? pose
              : AllianceFlipUtil.apply(pose, FieldConstants.SYMMETRY_TYPE));
    }
    algae_pub_.set(algae_poses.toArray(Translation3d[]::new));
  }

  private void setSelectedLevel(int value) {
    selected_level_out_.set(value);
  }

  private void setLevel1State(int value) {
    l1_state_out_.set(value);
  }

  private void setLevel2State(int value) {
    l2_state_out_.set(value);
  }

  private void setLevel3State(int value) {
    l3_state_out_.set(value);
  }

  private void setLevel4State(int value) {
    l4_state_out_.set(value);
  }

  private void setAlgaeState(int value) {
    algae_state_out_.set(value);
  }

  private void setCoopState(boolean value) {
    coop_state_out_.set(value);
  }

  private void setElims(boolean isElims) {
    is_elims_out_.set(isElims);
  }

  private void setRpFocusState(boolean isRPFocus) {
    rp_focus_state_out_.set(isRPFocus);
  }

  public class ReefObserverPeriodicIo implements Logged {
    public ReefState reef_state_ = ReefState.initial;
    public ReefState previous_reef_state_ = null;
    public int selected_level_ = 0;
    public boolean coop_state_ = false;
<<<<<<< HEAD
    public boolean rp_focus_state_ = true;
=======
    public boolean rp_focus_state_ = false;
    public boolean rp_completed_ = false;
>>>>>>> 2195c0d6
  }

  @Override
  public Logged getLoggingObject() {
    return io_;
  }

  public boolean[][] getFace(int id) {
    boolean[][] grid = new boolean[3][2];
    int baseIndex = id * 2;

    grid[0][0] = !io_.reef_state_.coral[0][baseIndex + 1];
    grid[0][1] = !io_.reef_state_.coral[0][baseIndex];
    grid[1][0] = !io_.reef_state_.coral[1][baseIndex + 1];
    grid[1][1] = !io_.reef_state_.coral[1][baseIndex];
    grid[2][0] = !io_.reef_state_.coral[2][baseIndex + 1];
    grid[2][1] = !io_.reef_state_.coral[2][baseIndex];

    if (io_.reef_state_.algae[id]) {
      grid[1][0] = false;
      grid[1][1] = false;
      if (id % 2 != 0) {
        grid[0][0] = false;
        grid[0][1] = false;
      }
    }
    return grid;
  }

  public GameStateTarget findHighestPoint(boolean[][] grid) {
    for (int i = grid.length - 1; i >= 0; i--) {
      for (int j = 0; j < grid[i].length; j++) {
        if (grid[i][j]) {
          return GameStateManager.getInstance()
          .new GameStateTarget(Column.values()[j], ReefScoringTarget.values()[i]);
        }
      }
    }
    return GameStateManager.getInstance().new GameStateTarget(ReefScoringTarget.L1, Column.CENTER);
  }

  public GameStateTarget findHighestRankingPoint(boolean[][] grid) {
    for (int i = grid.length - 1; i >= 0; i--) {
      int rowCount = countTrues(io_.reef_state_.coral[i]);
      for (int j = 0; j < grid[i].length; j++) {
        if (grid[i][j] && rowCount < Constants.ReefControlsConstants.CORAL_NEEDED_FOR_RP) {
          return GameStateManager.getInstance()
          .new GameStateTarget(Column.values()[j], ReefScoringTarget.values()[i]);
        }
      }
    }
    return GameStateManager.getInstance().new GameStateTarget(ReefScoringTarget.L1, Column.CENTER);
  }

  public Optional<GameStateTarget> findNextTarget() {
    int currentFace = PoseEstimator.getInstance().reefPoseInt();
    if (currentFace != -1 && currentFace <= 7) {
      return Optional.empty();
    }
    boolean[][] grid = getFace(currentFace);
    if (io_.rp_focus_state_ == true) {
      return Optional.of(findHighestRankingPoint(grid));
    }
    return Optional.of(findHighestPoint(grid));
  }

  public int countTrues(boolean[] array) {
    int count = 0;
    for (int i = 0; i < array.length; i++) {
      if (array[i]) {
        count++;
      }
    }
    return count;
  }

  public void updateReefState(GameStateTarget target) {

    int col = 0;
    if (target.getReefScoringTarget() == ReefScoringTarget.ALGAE) {
      col = PoseEstimator.getInstance().reefPoseInt();
      if (col > 5) {
        col -= 6;
      }
      io_.reef_state_.algae[col] = false;

    } else {
      int row = 0;
      if (target.getColumn() == Column.LEFT) {
        col++;
      }
      switch (PoseEstimator.getInstance().reefPoseInt()) {
        case 1:
          col += 2;
          break;
        case 2:
          col += 4;
          break;
        case 3:
          col += 6;
          break;
        case 4:
          col += 8;
          break;
        case 5:
          col += 10;
          break;
        case 7:
          col += 2;
          break;
        case 8:
          col += 4;
          break;
        case 9:
          col += 6;
          break;
        case 10:
          col += 8;
          break;
        case 11:
          col += 10;
          break;
        default:
          break;
      }
      switch (target.getReefScoringTarget()) {
        case L2:
          row = 0;
          break;
        case L3:
          row = 1;
          break;
        case L4:
          row = 2;
          break;
        default:
          break;
      }
      io_.reef_state_.coral[row][col] = true;
    }
  }

  public boolean updateRP(){
    int count = 0;
    for(boolean[] arr : io_.reef_state_.coral){
      if(countTrues(arr) >= Constants.ReefControlsConstants.CORAL_NEEDED_FOR_RP){
        count++;
      }
    }
    if(io_.reef_state_.trough_count >= Constants.ReefControlsConstants.CORAL_NEEDED_FOR_RP){
      count++;
    }
    if((io_.coop_state_ && count >= 3) || (count >= 4)){
      return true;
    }
    return false;
  }

  private record ReefState(boolean[][] coral, boolean[] algae, int trough_count) {

    public static final ReefState initial =
        new ReefState(
            new boolean[][] {
              new boolean[] {
                false, false, false, false, false, false, false, false, false, false, false, false
              },
              new boolean[] {
                false, false, false, false, false, false, false, false, false, false, false, false
              },
              new boolean[] {
                false, false, false, false, false, false, false, false, false, false, false, false
              }
            },
            new boolean[] {true, true, true, true, true, true},
            0);

    @Override
    public boolean equals(Object o) {
      if (!(o instanceof ReefState reef_state)) return false;
      return trough_count == reef_state.trough_count
          && Arrays.equals(algae, reef_state.algae)
          && Arrays.deepEquals(coral, reef_state.coral);
    }

    @Override
    protected ReefState clone() {
      boolean[][] copy = new boolean[coral.length][coral[0].length];
      for (int i = 0; i < copy.length; i++) {
        copy[i] = Arrays.copyOf(coral[i], coral[i].length);
      }
      return new ReefState(copy, Arrays.copyOf(algae, algae.length), trough_count);
    }
  }
}<|MERGE_RESOLUTION|>--- conflicted
+++ resolved
@@ -433,12 +433,8 @@
     public ReefState previous_reef_state_ = null;
     public int selected_level_ = 0;
     public boolean coop_state_ = false;
-<<<<<<< HEAD
-    public boolean rp_focus_state_ = true;
-=======
     public boolean rp_focus_state_ = false;
     public boolean rp_completed_ = false;
->>>>>>> 2195c0d6
   }
 
   @Override
