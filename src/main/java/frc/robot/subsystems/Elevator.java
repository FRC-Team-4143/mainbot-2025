--- conflicted
+++ resolved
@@ -162,37 +162,12 @@
     reset_elevator_trigger_.onTrue(Commands.runOnce(() -> elevatorPosReset()));
 
     // Mechanism Setup
-<<<<<<< HEAD
-    system_mech_ = new Mechanism2d(0, 0);
-    mech_root_ = system_mech_.getRoot("Base", 0, 0);
-    elevator_mech_ =
-        mech_root_.append(
-            new MechanismLigament2d(
-                "Elevator",
-                ElevatorConstants.ELEVATOR_HEIGHT_PIVOT_MIN,
-                90,
-                6,
-                new Color8Bit(Color.kPurple)));
-    arm_mech_ =
-        elevator_mech_.append(
-            new MechanismLigament2d(
-                "Arm", ArmConstants.ARM_LENGTH, -180, 6, new Color8Bit(Color.kOrange)));
-    elevator_max_mech_ =
-        elevator_mech_.append(
-            new MechanismLigament2d(
-                "Elevator Max",
-                ElevatorConstants.ELEVATOR_HEIGHT_PIVOT_TO_TOP,
-                0,
-                6,
-                new Color8Bit(Color.kPurple)));
-=======
     stages_pub_ =
         NetworkTableInstance.getDefault()
             .getStructArrayTopic("Components/Elevator/Stages", Pose3d.struct)
             .publish();
     arm_pub_ =
         NetworkTableInstance.getDefault().getStructTopic("Components/Arm", Pose3d.struct).publish();
->>>>>>> a8a70653
 
     // System Tuning
     elevator_tuner_ =
@@ -245,37 +220,21 @@
         break;
     }
 
-<<<<<<< HEAD
-    if (io_.target_elevator_height < ElevatorConstants.ELEVATOR_HEIGHT_PIVOT_MIN) {
-=======
     if (io_.target_elevator_height_ < ElevatorConstants.ELEVATOR_MIN_HEIGHT) {
->>>>>>> a8a70653
       DataLogManager.log(
           "ERROR: Target Elevator Height: "
               + io_.target_elevator_height_
               + " Min Elevator Height: "
-<<<<<<< HEAD
-              + ElevatorConstants.ELEVATOR_HEIGHT_PIVOT_MIN);
-      io_.target_elevator_height = ElevatorConstants.ELEVATOR_HEIGHT_PIVOT_MIN;
-    }
-    if (io_.target_elevator_height > ElevatorConstants.ELEVATOR_HEIGHT_PIVOT_MAX) {
-=======
               + ElevatorConstants.ELEVATOR_MIN_HEIGHT);
       io_.target_elevator_height_ = ElevatorConstants.ELEVATOR_MIN_HEIGHT;
     }
     if (io_.target_elevator_height_ > ElevatorConstants.ELEVATOR_MAX_HEIGHT) {
->>>>>>> a8a70653
       DataLogManager.log(
           "ERROR: Target Elevator Height: "
               + io_.target_elevator_height_
               + " Min Elevator Height: "
-<<<<<<< HEAD
-              + ElevatorConstants.ELEVATOR_HEIGHT_PIVOT_MAX);
-      io_.target_elevator_height = ElevatorConstants.ELEVATOR_HEIGHT_PIVOT_MAX;
-=======
               + ElevatorConstants.ELEVATOR_MAX_HEIGHT);
       io_.target_elevator_height_ = ElevatorConstants.ELEVATOR_MAX_HEIGHT;
->>>>>>> a8a70653
     }
   }
 
@@ -284,13 +243,8 @@
     elevator_master_.setControl(
         elevator_request_
             .withPosition(
-<<<<<<< HEAD
                 ((io_.target_elevator_height + io_.elevator_offset_)
                         - ElevatorConstants.ELEVATOR_HEIGHT_PIVOT_MIN)
-=======
-                ((io_.target_elevator_height_ + io_.elevator_offset_)
-                        - ElevatorConstants.ELEVATOR_MIN_HEIGHT)
->>>>>>> a8a70653
                     / ElevatorConstants.ELEVATOR_ROTATIONS_TO_METERS)
             .withLimitReverseMotion(isElevatorAtMinimum()));
     elevator_follower_.setControl(new StrictFollower(elevator_master_.getDeviceID()));
@@ -352,13 +306,8 @@
   public boolean isArmAtTarget() {
     return Util.epislonEquals(
         io_.current_arm_angle_,
-<<<<<<< HEAD
-        io_.target_arm_angle.getRadians(),
-        ArmConstants.ARM_TARGET_THRESHOLD);
-=======
         io_.target_arm_angle_.getRadians(),
         ElevatorConstants.ARM_TARGET_THRESHOLD);
->>>>>>> a8a70653
   }
 
   /**
@@ -502,15 +451,9 @@
 
   public class ElevatorPeriodicIo implements Logged {
     // IO container for all variables
-<<<<<<< HEAD
-    @Log.File public ControlMode current_control_mode = ControlMode.PIVOT;
-    @Log.File public double current_elevator_height = 0;
-    @Log.File public double target_elevator_height = ElevatorConstants.ELEVATOR_HEIGHT_PIVOT_SAFETY;
-=======
     @Log.File public ControlMode current_control_mode_ = ControlMode.PIVOT;
     @Log.File public double current_elevator_height_ = 0;
     @Log.File public double target_elevator_height_ = ElevatorConstants.ELEVATOR_MIN_SAFETY;
->>>>>>> a8a70653
     @Log.File public double current_arm_angle_ = 0;
     @Log.File public Target target_ = Target.STOW;
     @Log.File public Rotation2d target_arm_angle_ = Rotation2d.fromDegrees(-90);
