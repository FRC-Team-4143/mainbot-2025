--- conflicted
+++ resolved
@@ -303,11 +303,8 @@
         "Subsystems/Elevator/Intermediate Count", io_.intermediate_targets_.size());
     SmartDashboard.putString("Subsystems/Elevator/Target", io_.target_type_.toString());
     SmartDashboard.putString("Subsystems/Elevator/Pending Target", io_.pending_target.toString());
-<<<<<<< HEAD
-=======
     SmartDashboard.putBoolean("Subsystems/Elevator/At Target", isElevatorAtTarget());
     SmartDashboard.putBoolean("Subsystems/Arm/At Target", isArmAtTarget());
->>>>>>> 00bf5b65
     updateMechanism();
   }
 
