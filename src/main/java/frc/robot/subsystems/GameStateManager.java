--- conflicted
+++ resolved
@@ -113,14 +113,8 @@
         // drive towards final target
         io_.reef_target = reefPose(io_.target_column);
         drivetrain_.setTargetPose(io_.reef_target.get());
-<<<<<<< HEAD
-        if (Util.epislonEquals(poseEstimator_.getRobotPose(), io_.reef_target.get(), 0.0873, 0.0508)
-            && elevator_.isElevatorAndArmAtTarget()) {
-          // Once at final target (both bot and elevator and arm), hand off control
-=======
         if (drivetrain_.atTractorBeamPose() && elevator_.isElevatorAndArmAtTarget()) {
           // Once at final target, hand off control
->>>>>>> 9d90624d
           drivetrain_.restoreDefaultDriveMode();
           io_.robot_state_ = RobotState.SCORING;
         }
@@ -295,27 +289,13 @@
    * sensors should be read.
    */
   public class GameStateManagerPeriodicIo implements Logged {
-<<<<<<< HEAD
     @Log.File public ReefScoringTarget scoring_target = ReefScoringTarget.TURTLE;
     @Log.File public ReefScoringTarget saved_scoring_target = ReefScoringTarget.L2;
     @Log.File public RobotState robot_state_ = RobotState.TELEOP_CONTROL;
     @Log.File public Optional<Pose2d> reef_target = Optional.empty();
     @Log.File public Column target_column = Column.LEFT;
     @Log.File public Column saved_target_column = Column.LEFT;
-
-    @Log.File
-    public boolean algae_level_high = false; // false is low level and true is the higher level
-=======
-    @Log.File private ReefScoringTarget scoring_target = ReefScoringTarget.TURTLE;
-    @Log.File private ReefScoringTarget saved_scoring_target = ReefScoringTarget.L2;
-    @Log.File private RobotState robot_state_ = RobotState.TELEOP_CONTROL;
-    @Log.File private Optional<Pose2d> reef_target = Optional.empty();
-    @Log.File private Column target_column = Column.LEFT;
-    @Log.File private Column saved_target_column = Column.LEFT;
-
-    @Log.File
-    private boolean algae_level_high = false; // false is low level and true is the higher level
->>>>>>> 9d90624d
+    @Log.File public boolean algae_level_high = false; // false is low level and true is the higher level
   }
 
   @Override
