// Copyright (c) FIRST and other WPILib contributors.
// Open Source Software; you can modify and/or share it under the terms of
// the WPILib BSD license file in the root directory of this project.

package frc.robot.subsystems;

import com.ctre.phoenix6.configs.TalonFXConfiguration;
import com.ctre.phoenix6.controls.ControlRequest;
import com.ctre.phoenix6.controls.PositionVoltage;
import com.ctre.phoenix6.controls.VoltageOut;
import com.ctre.phoenix6.hardware.TalonFX;
import com.ctre.phoenix6.signals.NeutralModeValue;
import edu.wpi.first.math.controller.PIDController;
import edu.wpi.first.wpilibj.CounterBase.EncodingType;
import edu.wpi.first.wpilibj.DriverStation;
import edu.wpi.first.wpilibj.Encoder;
import edu.wpi.first.wpilibj.RobotController;
import edu.wpi.first.wpilibj.motorcontrol.Spark;
import edu.wpi.first.wpilibj.smartdashboard.SmartDashboard;
import frc.mw_lib.logging.Elastic;
import frc.mw_lib.subsystem.RemovableSubsystem;
import frc.robot.Constants;
import frc.robot.Constants.ClimberConstants;
import monologue.Annotations.Log;
import monologue.Logged;

public class Climber extends RemovableSubsystem {

  private TalonFX strap_motor_;
  private ControlRequest strap_request_;
  private PositionVoltage strap_position_request_;
  private VoltageOut strap_voltage_request_;
  private TalonFXConfiguration strap_config_;

  private Encoder prong_counter_;
  private PIDController prong_controller_;
  private Spark prong_motor_;

  private Spark arm_motor_;

  public enum ClimberMode {
    DISABLED,
    PRECLIMB,
    STAGING,
    PRESET,
    DEPLOYING,
    DEPLOYED,
    RETRACTED
  }

  // Singleton pattern
  private static Climber climber_instance_ = null;

  public static Climber getInstance() {
    if (climber_instance_ == null) {
      climber_instance_ = new Climber();
    }
    return climber_instance_;
  }

  /** Class Members */
  private ClimberPeriodicIo io_;

  private Climber() {
    // Create io object first in subsystem configuration
    io_ = new ClimberPeriodicIo();

    if (isEnabled()) {
      strap_motor_ = new TalonFX(Constants.ClimberConstants.STRAP_ID);
      prong_motor_ = new Spark(Constants.ClimberConstants.PRONG_ID);
      prong_motor_.setInverted(true);
      arm_motor_ = new Spark(Constants.ClimberConstants.ARM_ID);
      arm_motor_.setInverted(true);

      strap_motor_.getConfigurator().apply(Constants.ClimberConstants.STRAP_GAINS);

      strap_position_request_ = new PositionVoltage(0.0);
      strap_position_request_.withSlot(0);
      strap_voltage_request_ = new VoltageOut(0);

      strap_config_ = new TalonFXConfiguration();
      strap_config_.MotorOutput.Inverted = Constants.ClimberConstants.STRAP_INVERSION;
      strap_config_.MotorOutput.NeutralMode = NeutralModeValue.Brake;

<<<<<<< HEAD
    prong_counter_ =
        new Encoder(
            Constants.ClimberConstants.PRONG_ID_A,
            Constants.ClimberConstants.PRONG_ID_B,
            false,
            EncodingType.k2X);
    prong_controller_ =
        new PIDController(
            Constants.ClimberConstants.PRONG_P, 0, Constants.ClimberConstants.PRONG_D);
=======
      prong_counter_ = new Counter(Constants.ClimberConstants.PRONG_COUNTER_ID);
      prong_controller_ =
          new PIDController(
              Constants.ClimberConstants.PRONG_P, 0, Constants.ClimberConstants.PRONG_D);
>>>>>>> d7704d98

      reset();
    }
  }

  /**
   * This function should be logic and code to fully reset your subsystem. This is called during
   * initialization, and should handle I/O configuration and initializing data members.
   */
  @Override
  public void reset() {
    prong_counter_.reset();
  }

  /**
   * Inside this function, all of the SENSORS should be read into variables stored in the PeriodicIO
   * class defined below. There should be no calls to output to actuators, or any logic within this
   * function.
   */
  @Override
  public void readPeriodicInputs(double timestamp) {
<<<<<<< HEAD
    io_.current_prong = prong_counter_.get();
=======
    io_.prong_count = prong_counter_.get();
>>>>>>> d7704d98
  }

  /**
   * Inside this function, all of the LOGIC should compute updates to output variables in the
   * PeriodicIO class defined below. There should be no calls to read from sensors or write to
   * actuators in this function.
   */
  @Override
  public void updateLogic(double timestamp) {
    strap_request_ = strap_voltage_request_;
    switch (io_.current_mode_) {
      case PRECLIMB:
        io_.deploying_start_time_ = 0;
        break;
      case STAGING:
<<<<<<< HEAD
        io_.prong_target = Constants.ClimberConstants.PRONG_PRESET_COUNT;
        prong_controller_.setSetpoint(io_.prong_target);
        double vcomp = 11.0 / RobotController.getBatteryVoltage(); // Tuned at 11.0v
        io_.prong_motor_demand = prong_controller_.calculate(io_.current_prong) * vcomp;

        if (io_.current_prong >= Constants.ClimberConstants.PRONG_PRESET_COUNT) {
=======
        prong_controller_.setSetpoint(Constants.ClimberConstants.PRONG_PRESET_COUNT);
        io_.prong_vcomp_ratio = 11.0 / RobotController.getBatteryVoltage(); // Tuned at 11.0v
        io_.prong_motor_target =
            prong_controller_.calculate(io_.prong_count) * io_.prong_vcomp_ratio;

        if (io_.prong_count >= Constants.ClimberConstants.PRONG_PRESET_COUNT) {
>>>>>>> d7704d98
          io_.current_mode_ = ClimberMode.PRESET;
        }
        break;
      case PRESET:
        io_.prong_motor_demand = Constants.ClimberConstants.PRONG_HOLD_SPEED;
        // wait
        break;
      case DEPLOYING:
        io_.prong_motor_demand = Constants.ClimberConstants.PRONG_DEPLOY_SPEED;
        io_.arm_motor_target = Constants.ClimberConstants.ARM_DEPLOY_SPEED;
        if (io_.deploying_start_time_ == 0) {
          io_.deploying_start_time_ = timestamp;
        }
        if (timestamp - io_.deploying_start_time_ >= Constants.ClimberConstants.DEPLOYING_TIME) {
          io_.current_mode_ = ClimberMode.DEPLOYED;
        }
        break;
      case DEPLOYED:
        io_.arm_motor_target = Constants.ClimberConstants.ARM_HOLD_SPEED;
        io_.prong_motor_demand = Constants.ClimberConstants.PRONG_DEPLOY_SPEED;
        // Wait for transition
        break;
      case RETRACTED:
        io_.arm_motor_target = 0;
        io_.prong_motor_demand = Constants.ClimberConstants.PRONG_DEPLOY_SPEED;
        strap_request_ =
            strap_position_request_.withPosition(
                io_.strap_motor_target + io_.strap_motor_target_offset);
        break;
      case DISABLED:
      default:
        prong_counter_.reset();
        break;
    }
  }

  /**
   * Inside this function actuator OUTPUTS should be updated from data contained in the PeriodicIO
   * class defined below. There should be little to no logic contained within this function, and no
   * sensors should be read.
   */
  @Override
  public void writePeriodicOutputs(double timestamp) {
    strap_motor_.setControl(strap_request_);
    prong_motor_.set(io_.prong_motor_demand);
    arm_motor_.set(io_.arm_motor_target);
  }

  /**
   * Inside this function telemetry should be output to smartdashboard. The data should be collected
   * out of the PeriodicIO class instance defined below. There should be no sensor information read
   * in this function nor any outputs made to actuators within this function. Only publish to
   * smartdashboard here.
   */
  @Override
  public void outputTelemetry(double timestamp) {
    SmartDashboard.putNumber("Subsystems/Climber/strap_motor_target", io_.strap_motor_target);
    SmartDashboard.putNumber("Subsystems/Climber/prong_motor_target", io_.prong_target);
    SmartDashboard.putNumber("Subsystems/Climber/arm_motor_target", io_.arm_motor_target);
    SmartDashboard.putString("Subsystems/Climber/current_mode_", io_.current_mode_.toString());
    SmartDashboard.putNumber("Subsystems/Climber/prong_count", io_.prong_count);
  }

  public void nextStage() {
    switch (io_.current_mode_) {
      case DISABLED:
        io_.current_mode_ = ClimberMode.PRECLIMB;
        // The elevators default cmd will set to climb
        Elastic.selectTab("Climb");
        break;
      case PRECLIMB:
        io_.current_mode_ = ClimberMode.STAGING;
        break;
      case PRESET:
        io_.current_mode_ = ClimberMode.DEPLOYING;
        break;
      case DEPLOYED:
        io_.current_mode_ = ClimberMode.RETRACTED;
        io_.strap_motor_target = ClimberConstants.STRAP_RETRACTED_POSITION;
      case RETRACTED:
        io_.strap_motor_target = ClimberConstants.STRAP_RETRACTED_POSITION;
        io_.strap_motor_target_offset += ClimberConstants.STRAP_SETPOINT_BUMP;
        break;
      default:
        break;
    }
  }

  public void backStage() {
    switch (io_.current_mode_) {
      case PRECLIMB:
        io_.current_mode_ = ClimberMode.DISABLED;
        // The elevators default cmd will set to stow
        Elastic.selectTab("Teleop");
        break;
      default:
        DriverStation.reportError("Can no longer return to previous stage", false);
        break;
    }
  }

  public void climbSetpoint() {
    io_.strap_motor_target += ClimberConstants.STRAP_SETPOINT_BUMP;
  }

  public ClimberMode getMode() {
    return io_.current_mode_;
  }

  public boolean lockOutControl() {
    return io_.current_mode_ != ClimberMode.DISABLED;
  }

  public class ClimberPeriodicIo implements Logged {
    @Log.File public double strap_motor_target = 0;
    @Log.File public double strap_motor_target_offset = 0;
<<<<<<< HEAD
    @Log.File public double prong_motor_demand = 0;
    @Log.File public double current_prong = 0;
    @Log.File public double prong_target = 0;
=======
    @Log.File public double prong_motor_target = 0;
    @Log.File public double prong_count = 0;
    @Log.File public double prong_vcomp_ratio = 0;
>>>>>>> d7704d98
    @Log.File public double arm_motor_target = 0;
    @Log.File public ClimberMode current_mode_ = ClimberMode.DISABLED;
    @Log.File public double deploying_start_time_ = 0;
  }

  @Override
  public Logged getLoggingObject() {
    return io_;
  }
}<|MERGE_RESOLUTION|>--- conflicted
+++ resolved
@@ -82,22 +82,15 @@
       strap_config_.MotorOutput.Inverted = Constants.ClimberConstants.STRAP_INVERSION;
       strap_config_.MotorOutput.NeutralMode = NeutralModeValue.Brake;
 
-<<<<<<< HEAD
-    prong_counter_ =
-        new Encoder(
-            Constants.ClimberConstants.PRONG_ID_A,
-            Constants.ClimberConstants.PRONG_ID_B,
-            false,
-            EncodingType.k2X);
-    prong_controller_ =
-        new PIDController(
-            Constants.ClimberConstants.PRONG_P, 0, Constants.ClimberConstants.PRONG_D);
-=======
-      prong_counter_ = new Counter(Constants.ClimberConstants.PRONG_COUNTER_ID);
+      prong_counter_ =
+          new Encoder(
+              Constants.ClimberConstants.PRONG_ID_A,
+              Constants.ClimberConstants.PRONG_ID_B,
+              false,
+              EncodingType.k2X);
       prong_controller_ =
           new PIDController(
               Constants.ClimberConstants.PRONG_P, 0, Constants.ClimberConstants.PRONG_D);
->>>>>>> d7704d98
 
       reset();
     }
@@ -119,11 +112,7 @@
    */
   @Override
   public void readPeriodicInputs(double timestamp) {
-<<<<<<< HEAD
     io_.current_prong = prong_counter_.get();
-=======
-    io_.prong_count = prong_counter_.get();
->>>>>>> d7704d98
   }
 
   /**
@@ -139,21 +128,12 @@
         io_.deploying_start_time_ = 0;
         break;
       case STAGING:
-<<<<<<< HEAD
         io_.prong_target = Constants.ClimberConstants.PRONG_PRESET_COUNT;
         prong_controller_.setSetpoint(io_.prong_target);
         double vcomp = 11.0 / RobotController.getBatteryVoltage(); // Tuned at 11.0v
         io_.prong_motor_demand = prong_controller_.calculate(io_.current_prong) * vcomp;
 
         if (io_.current_prong >= Constants.ClimberConstants.PRONG_PRESET_COUNT) {
-=======
-        prong_controller_.setSetpoint(Constants.ClimberConstants.PRONG_PRESET_COUNT);
-        io_.prong_vcomp_ratio = 11.0 / RobotController.getBatteryVoltage(); // Tuned at 11.0v
-        io_.prong_motor_target =
-            prong_controller_.calculate(io_.prong_count) * io_.prong_vcomp_ratio;
-
-        if (io_.prong_count >= Constants.ClimberConstants.PRONG_PRESET_COUNT) {
->>>>>>> d7704d98
           io_.current_mode_ = ClimberMode.PRESET;
         }
         break;
@@ -270,15 +250,9 @@
   public class ClimberPeriodicIo implements Logged {
     @Log.File public double strap_motor_target = 0;
     @Log.File public double strap_motor_target_offset = 0;
-<<<<<<< HEAD
     @Log.File public double prong_motor_demand = 0;
     @Log.File public double current_prong = 0;
     @Log.File public double prong_target = 0;
-=======
-    @Log.File public double prong_motor_target = 0;
-    @Log.File public double prong_count = 0;
-    @Log.File public double prong_vcomp_ratio = 0;
->>>>>>> d7704d98
     @Log.File public double arm_motor_target = 0;
     @Log.File public ClimberMode current_mode_ = ClimberMode.DISABLED;
     @Log.File public double deploying_start_time_ = 0;
