// Copyright (c) FIRST and other WPILib contributors.
// Open Source Software; you can modify and/or share it under the terms of
// the WPILib BSD license file in the root directory of this project.

package frc.robot;

import edu.wpi.first.wpilibj.RobotState;
import edu.wpi.first.wpilibj.smartdashboard.SmartDashboard;
import edu.wpi.first.wpilibj2.command.Commands;
import edu.wpi.first.wpilibj2.command.ConditionalCommand;
import edu.wpi.first.wpilibj2.command.button.CommandXboxController;
import edu.wpi.first.wpilibj2.command.button.Trigger;
import frc.mw_lib.util.Util;
<<<<<<< HEAD
import frc.robot.commands.Feed;
import frc.robot.commands.Score;
import frc.robot.commands.SwerveProfile;
=======
import frc.robot.commands.*;
import frc.robot.commands.SetReefLevel.ReefLevel;
>>>>>>> 774ee4eb
import frc.robot.subsystems.*;

public abstract class OI {

  // Sets up both controllers
  static CommandXboxController driver_controller_ = new CommandXboxController(0);
<<<<<<< HEAD
  static PoseEstimator pose_estimator_ = PoseEstimator.getInstance();
=======
  static CommandXboxController operator_controller_ = new CommandXboxController(1);

>>>>>>> 774ee4eb
  static SwerveDrivetrain swerve_drivetrain_ = SwerveDrivetrain.getInstance();
  static Claw claw_ = Claw.getInstance();
  static Elevator elevator_ = Elevator.getInstance();

  public static void configureBindings() {

    // Set Wheel Offsets
    SmartDashboard.putData(
        "Set Wheel Offsets",
        Commands.runOnce(() -> swerve_drivetrain_.tareEverything()).ignoringDisable(true));
    // Seed Field Centric Forward Direction
    SmartDashboard.putData(
        "Seed Field Centric",
        Commands.runOnce(
                () ->
                    swerve_drivetrain_.seedFieldRelative(swerve_drivetrain_.getDriverPrespective()))
            .ignoringDisable(true));
<<<<<<< HEAD
    SmartDashboard.putData(
        "Disturb Pose",
        Commands.runOnce(() -> pose_estimator_.disturbPose()).ignoringDisable(true));
=======
    // Sync Elevator and Arm Sensor to "Home" Position
    SmartDashboard.putData(
        "Zero Elevator & Arm",
        Commands.runOnce(() -> elevator_.elevatorAndArmPoseReset()).ignoringDisable(true));
>>>>>>> 774ee4eb

    // Swap Between Robot Centric and Field Centric
    driver_controller_
        .rightStick()
        .onTrue(
<<<<<<< HEAD
            Commands.runOnce(() -> swerve_drivetrain_.toggleFieldCentric(), swerve_drivetrain_));

    driver_controller_.leftTrigger().whileTrue(new Feed());

    driver_controller_.rightTrigger().whileTrue(new Score());
    driver_controller_
        .a()
        .whileTrue(
            Commands.startEnd(
                () -> claw_.setClawMode(ClawMode.SHOOT),
                () -> claw_.setClawMode(ClawMode.IDLE),
                claw_));
    driver_controller_
        .y()
        .whileTrue(
            Commands.startEnd(
                () -> claw_.setClawMode(ClawMode.LOAD),
                () -> claw_.setClawMode(ClawMode.CLOSED),
                claw_));
    driver_controller_
        .b()
        .whileTrue(
            Commands.startEnd(
                () -> claw_.setClawMode(ClawMode.OPEN),
                () -> claw_.setClawMode(ClawMode.CLOSED),
                claw_));

    driver_controller_.x().whileTrue(new SwerveProfile(1.5, 0, 0).onlyIf(RobotState::isTest));
=======
            Commands.runOnce(() -> swerve_drivetrain_.toggleFieldCentric(), swerve_drivetrain_)
                .ignoringDisable(true));

    driver_controller_.rightBumper().onTrue(claw_.toggleGamePiece());
    driver_controller_.leftTrigger().whileTrue(new AlgaeLoad());
    // Score
    driver_controller_
        .rightTrigger()
        .whileTrue(new ConditionalCommand(new CoralEject(), new AlgaeEject(), claw_::isCoralMode));
    driver_controller_.y().toggleOnTrue(new SetReefLevel(ReefLevel.L4));
    driver_controller_.x().toggleOnTrue(new SetReefLevel(ReefLevel.L2));
    driver_controller_.b().toggleOnTrue(new SetReefLevel(ReefLevel.L3));
    driver_controller_.a().toggleOnTrue(new CoralStationLoad());
    driver_controller_.povDown().toggleOnTrue(new SetReefLevel(ReefLevel.ALGAE_LOW));
    driver_controller_.povUp().toggleOnTrue(new SetReefLevel(ReefLevel.ALGAE_HIGH));
    // driver_controller_.a().whileTrue(new setReefLevel(ReefLevel.L1)); TODO: Fix Effector
    // Collision with Frame
>>>>>>> 774ee4eb
  }

  public static double getDriverJoystickLeftX() {
    double val = driver_controller_.getLeftX();
    double output = val * val;
    output = Math.copySign(output, val);
    return val;
  }

  public static double getDriverJoystickLeftY() {
    double val = driver_controller_.getLeftY();
    double output = val * val;
    output = Math.copySign(output, val);
    return val;
  }

  public static double getDriverJoystickRightX() {
    double val = driver_controller_.getRightX();
    double output = val * val;
    output = Math.copySign(output, val);
    return val;
  }

  public static boolean getDriverJoystickRightY() {
    double val = driver_controller_.getRightY();
    return Util.epislonEquals(val, 0, 0.1);
  }

  public static double getDriverJoystickRightTriggerAxis() {
    return driver_controller_.getRightTriggerAxis();
  }

  public static double getDriverJoystickPOVangle() {
    return driver_controller_.getHID().getPOV();
  }

  public static Trigger getDriverJoystickAButtonTrigger() {
    return driver_controller_.a();
  }

  public static Trigger getDriverJoystickBButtonTrigger() {
    return driver_controller_.b();
  }

  public static Trigger getDriverJoystickYButtonTrigger() {
    return driver_controller_.y();
  }

  public static Trigger getDriverJoystickXButtonTrigger() {
    return driver_controller_.x();
  }

  public static Trigger getOperatorJoystickAButtonTrigger() {
    return operator_controller_.a();
  }

  public static Trigger getOperatorJoystickBButtonTrigger() {
    return operator_controller_.b();
  }

  public static Trigger getOperatorJoystickYButtonTrigger() {
    return operator_controller_.y();
  }

  public static Trigger getOperatorJoystickXButtonTrigger() {
    return operator_controller_.x();
  }
}<|MERGE_RESOLUTION|>--- conflicted
+++ resolved
@@ -11,26 +11,18 @@
 import edu.wpi.first.wpilibj2.command.button.CommandXboxController;
 import edu.wpi.first.wpilibj2.command.button.Trigger;
 import frc.mw_lib.util.Util;
-<<<<<<< HEAD
-import frc.robot.commands.Feed;
-import frc.robot.commands.Score;
 import frc.robot.commands.SwerveProfile;
-=======
 import frc.robot.commands.*;
 import frc.robot.commands.SetReefLevel.ReefLevel;
->>>>>>> 774ee4eb
 import frc.robot.subsystems.*;
 
 public abstract class OI {
 
   // Sets up both controllers
   static CommandXboxController driver_controller_ = new CommandXboxController(0);
-<<<<<<< HEAD
   static PoseEstimator pose_estimator_ = PoseEstimator.getInstance();
-=======
   static CommandXboxController operator_controller_ = new CommandXboxController(1);
 
->>>>>>> 774ee4eb
   static SwerveDrivetrain swerve_drivetrain_ = SwerveDrivetrain.getInstance();
   static Claw claw_ = Claw.getInstance();
   static Elevator elevator_ = Elevator.getInstance();
@@ -48,51 +40,18 @@
                 () ->
                     swerve_drivetrain_.seedFieldRelative(swerve_drivetrain_.getDriverPrespective()))
             .ignoringDisable(true));
-<<<<<<< HEAD
     SmartDashboard.putData(
         "Disturb Pose",
         Commands.runOnce(() -> pose_estimator_.disturbPose()).ignoringDisable(true));
-=======
     // Sync Elevator and Arm Sensor to "Home" Position
     SmartDashboard.putData(
         "Zero Elevator & Arm",
         Commands.runOnce(() -> elevator_.elevatorAndArmPoseReset()).ignoringDisable(true));
->>>>>>> 774ee4eb
 
     // Swap Between Robot Centric and Field Centric
     driver_controller_
         .rightStick()
         .onTrue(
-<<<<<<< HEAD
-            Commands.runOnce(() -> swerve_drivetrain_.toggleFieldCentric(), swerve_drivetrain_));
-
-    driver_controller_.leftTrigger().whileTrue(new Feed());
-
-    driver_controller_.rightTrigger().whileTrue(new Score());
-    driver_controller_
-        .a()
-        .whileTrue(
-            Commands.startEnd(
-                () -> claw_.setClawMode(ClawMode.SHOOT),
-                () -> claw_.setClawMode(ClawMode.IDLE),
-                claw_));
-    driver_controller_
-        .y()
-        .whileTrue(
-            Commands.startEnd(
-                () -> claw_.setClawMode(ClawMode.LOAD),
-                () -> claw_.setClawMode(ClawMode.CLOSED),
-                claw_));
-    driver_controller_
-        .b()
-        .whileTrue(
-            Commands.startEnd(
-                () -> claw_.setClawMode(ClawMode.OPEN),
-                () -> claw_.setClawMode(ClawMode.CLOSED),
-                claw_));
-
-    driver_controller_.x().whileTrue(new SwerveProfile(1.5, 0, 0).onlyIf(RobotState::isTest));
-=======
             Commands.runOnce(() -> swerve_drivetrain_.toggleFieldCentric(), swerve_drivetrain_)
                 .ignoringDisable(true));
 
@@ -110,7 +69,6 @@
     driver_controller_.povUp().toggleOnTrue(new SetReefLevel(ReefLevel.ALGAE_HIGH));
     // driver_controller_.a().whileTrue(new setReefLevel(ReefLevel.L1)); TODO: Fix Effector
     // Collision with Frame
->>>>>>> 774ee4eb
   }
 
   public static double getDriverJoystickLeftX() {
