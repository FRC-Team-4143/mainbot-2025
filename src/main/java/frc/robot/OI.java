// Copyright (c) FIRST and other WPILib contributors.
// Open Source Software; you can modify and/or share it under the terms of
// the WPILib BSD license file in the root directory of this project.

package frc.robot;

import edu.wpi.first.math.geometry.Rotation2d;
import edu.wpi.first.wpilibj.smartdashboard.SmartDashboard;
import edu.wpi.first.wpilibj2.command.CommandScheduler;
import edu.wpi.first.wpilibj2.command.Commands;
import edu.wpi.first.wpilibj2.command.button.CommandXboxController;
import edu.wpi.first.wpilibj2.command.button.Trigger;
import frc.robot.commands.AlignWithTarget;
import frc.robot.commands.ElevatorL1Target;
import frc.robot.commands.ElevatorL2Target;
import frc.robot.commands.ElevatorL3Target;
import frc.robot.commands.ElevatorL4Target;
import frc.robot.commands.GamePieceEject;
import frc.robot.commands.GamePieceLoad;
<<<<<<< HEAD
import frc.robot.commands.IntakeHandoff;
=======
import frc.robot.commands.OverrideLoad;
>>>>>>> 6867692b
import frc.robot.subsystems.Claw;
import frc.robot.subsystems.Climber;
import frc.robot.subsystems.Elevator;
import frc.robot.subsystems.Elevator.OffsetType;
import frc.robot.subsystems.GameStateManager;
import frc.robot.subsystems.GameStateManager.Column;
import frc.robot.subsystems.Pickup;
import frc.robot.subsystems.Pickup.PickupMode;
import frc.robot.subsystems.PoseEstimator;
import frc.robot.subsystems.SwerveDrivetrain;
import frc.robot.subsystems.SwerveDrivetrain.DriveMode;
import java.util.Optional;
import java.util.function.BooleanSupplier;

public abstract class OI {

  // Sets up both controllers
  private static CommandXboxController driver_controller_ = new CommandXboxController(0);
  private static CommandXboxController operator_controller_ = new CommandXboxController(1);

  private static BooleanSupplier pov_is_present_ = () -> getDriverJoystickPOV().isPresent();
  private static Trigger driver_pov_active_ = new Trigger(pov_is_present_);
  public static BooleanSupplier use_vision =
      () -> SmartDashboard.getBoolean("Vision/Use Vision Features", true);
  public static IntakePreference intake_preference = IntakePreference.GROUND;

  public enum IntakePreference {
    STATION,
    GROUND
  }

  public static void configureBindings() {
    SmartDashboard.putData("CommandScheduler", CommandScheduler.getInstance());

    /*
     *
     * Smart Dashboard Bindings
     *
     */
    // Set Wheel Offsets
    SmartDashboard.putData(
        "Commands/Set Wheel Offsets",
        Commands.runOnce(() -> SwerveDrivetrain.getInstance().tareEverything())
            .ignoringDisable(true));
    // Seed Field Centric Forward Direction
    SmartDashboard.putData(
        "Commands/Seed Field Centric",
        SwerveDrivetrain.getInstance().seedFieldRelativeCommand().ignoringDisable(true));
    SmartDashboard.putData(
        "Commands/Disturb Pose",
        Commands.runOnce(() -> PoseEstimator.getInstance().disturbPose()).ignoringDisable(true));
    SmartDashboard.putBoolean("Vision/Use Vision Features", false);

    /*
     *
     * Driver Controller Bindings
     *
     */

    // Driver Load
    driver_controller_
        .rightBumper()
        .whileTrue(new GamePieceLoad().unless(Climber.getInstance()::lockOutControl));
    // Driver Score
    driver_controller_
        .rightTrigger()
        .whileTrue(new GamePieceEject().unless(Climber.getInstance()::lockOutControl));
    // Robot Align
    driver_controller_
        .leftTrigger()
        .whileTrue(
            new AlignWithTarget().onlyIf(use_vision).unless(Climber.getInstance()::lockOutControl));
    // Toggle Game Piece
    driver_controller_.leftBumper().onTrue(Claw.getInstance().toggleGamePieceCommand());

    if (Climber.getInstance().isEnabled()) {
      // Increment Climb Sequence
      driver_controller_.start().onTrue(Commands.runOnce(() -> Climber.getInstance().nextStage()));
      // Decrement Climb Sequence
      driver_controller_.back().onTrue(Commands.runOnce(() -> Climber.getInstance().backStage()));
    }

    // Swap Between Robot Centric and Field Centric
    driver_controller_
        .rightStick()
        .onTrue(SwerveDrivetrain.getInstance().toggleFieldCentric().ignoringDisable(true));

    // Crawl
    driver_pov_active_.whileTrue(
        Commands.startEnd(
            () -> SwerveDrivetrain.getInstance().setDriveMode(DriveMode.CRAWL),
            () -> SwerveDrivetrain.getInstance().restoreDefaultDriveMode()));

    /*
     *
     * Operator Controller Bindings
     *
     */
    // Set L4 Target:
    // - Algae Mode (Manual) -> Barge
    // - Coral Mode (Manual) -> L4
    // - Any Mode (Vision) -> Set GSM L4
    operator_controller_
        .y()
        .toggleOnTrue(
            new ElevatorL4Target()
                .unless(Climber.getInstance()::lockOutControl)
                .ignoringDisable(true));
    // Set L3 Target:
    // - Algae Mode (Manual) -> Algae High
    // - Coral Mode (Manual) -> L3
    // - Any Mode (Vision) -> Set GSM L3
    operator_controller_
        .b()
        .toggleOnTrue(
            new ElevatorL3Target()
                .unless(Climber.getInstance()::lockOutControl)
                .ignoringDisable(true));
    // Set L2 Target:
    // - Algae Mode (Manual) -> Algae Low
    // - Coral Mode (Manual) -> L2
    // - Any Mode (Vision) -> Set GSM L2
    operator_controller_
        .x()
        .toggleOnTrue(
            new ElevatorL2Target()
                .unless(Climber.getInstance()::lockOutControl)
                .ignoringDisable(true));
    // Set L1 Target:
    // - Algae Mode (Manual) -> Processor
    // - Coral Mode (Manual) -> L1
    // - Any Mode (Vision) -> Set GSM L1
    operator_controller_
        .a()
        .toggleOnTrue(
            new ElevatorL1Target()
                .unless(Climber.getInstance()::lockOutControl)
                .ignoringDisable(true));

    // Set GSM Target Column Left
    operator_controller_
        .leftBumper()
        .onTrue(
            Commands.runOnce(
                    () -> GameStateManager.getInstance().setScoringColum(Column.LEFT, true))
                .ignoringDisable(true));

    // Set GSM Target Column Right
    operator_controller_
        .rightBumper()
        .onTrue(
            Commands.runOnce(
                    () -> GameStateManager.getInstance().setScoringColum(Column.RIGHT, true))
                .ignoringDisable(true));

    // Manual Adjust Elevator Setpoint Up
    operator_controller_
        .povUp()
        .onTrue(
            Commands.runOnce(() -> Elevator.getInstance().setOffset(OffsetType.ELEVATOR_UP))
                .ignoringDisable(true));
<<<<<<< HEAD
    driver_controller_.rightBumper().whileTrue(new IntakeHandoff());
=======

    

>>>>>>> 6867692b
    driver_controller_
        .a()
        .onTrue(Commands.runOnce(() -> toggleIntakePreference()));
    // Manual Adjust Elevator Setpoint Down
    operator_controller_
        .povDown()
        .onTrue(
            Commands.runOnce(() -> Elevator.getInstance().setOffset(OffsetType.ELEVATOR_DOWN))
                .ignoringDisable(true));
    // Manual Adjust Arm Setpoint Counter Clockwise
    operator_controller_
        .povLeft()
        .onTrue(
            Commands.runOnce(() -> Elevator.getInstance().setOffset(OffsetType.ARM_CCW))
                .ignoringDisable(true));
    // Manual Adjust Arm Setpoint Clockwise
    operator_controller_
        .povRight()
        .onTrue(
            Commands.runOnce(() -> Elevator.getInstance().setOffset(OffsetType.ARM_CW))
                .ignoringDisable(true));
                
    // Manual Override for loading
    operator_controller_.leftTrigger().whileTrue(new OverrideLoad());

    operator_controller_
        .start()
        .onTrue(
            Commands.runOnce(() -> SmartDashboard.putBoolean("Vision/Use Vision Features", true))
                .ignoringDisable(true));
    operator_controller_
        .back()
        .onTrue(
            Commands.runOnce(() -> SmartDashboard.putBoolean("Vision/Use Vision Features", false))
                .ignoringDisable(true));
  }

  /**
   * @return driver controller left joystick x axis scaled quadratically
   */
  public static double getDriverJoystickLeftX() {
    double val = driver_controller_.getLeftX();
    double output = val * val;
    output = Math.copySign(output, val);
    return val;
  }

  public static void toggleIntakePreference() {
    if (intake_preference == IntakePreference.GROUND) {
      intake_preference = IntakePreference.STATION;
    } else {
      intake_preference = IntakePreference.GROUND;
    }
  }

  public static boolean preferStationIntake() {
    return intake_preference == IntakePreference.STATION;
  }

  /**
   * @return driver controller left joystick y axis scaled quadratically
   */
  public static double getDriverJoystickLeftY() {
    double val = driver_controller_.getLeftY();
    double output = val * val;
    output = Math.copySign(output, val);
    return val;
  }

  /**
   * @return driver controller right joystick x axis scaled quadratically
   */
  public static double getDriverJoystickRightX() {
    double val = driver_controller_.getRightX();
    double output = val * val;
    output = Math.copySign(output, val);
    return val;
  }

  /**
   * @return driver controller joystick pov angle in degs. empty if nothing is pressed
   */
  public static Optional<Rotation2d> getDriverJoystickPOV() {
    int pov = driver_controller_.getHID().getPOV();
    return (pov != -1) ? Optional.of(Rotation2d.fromDegrees(pov)) : Optional.empty();
  }

  /*
   *
   * The OI methods below are used for the TalonFX Tuner Bindings.
   * These should not be used in teleop robot control.
   *
   */

  /**
   * @return event trigger bound to driver controller A button
   * @implNote DO NOT USE FOR TELEOP CONTROL
   */
  public static Trigger getDriverJoystickAButtonTrigger() {
    return driver_controller_.a();
  }

  /**
   * @return event trigger bound to driver controller B button
   * @implNote DO NOT USE FOR TELEOP CONTROL
   */
  public static Trigger getDriverJoystickBButtonTrigger() {
    return driver_controller_.b();
  }

  /**
   * @return event trigger bound to driver controller Y button
   * @implNote DO NOT USE FOR TELEOP CONTROL
   */
  public static Trigger getDriverJoystickYButtonTrigger() {
    return driver_controller_.y();
  }

  /**
   * @return event trigger bound to driver controller X button
   * @implNote DO NOT USE FOR TELEOP CONTROL
   */
  public static Trigger getDriverJoystickXButtonTrigger() {
    return driver_controller_.x();
  }

  /**
   * @return event trigger bound to operator controller A button
   * @implNote DO NOT USE FOR TELEOP CONTROL
   */
  public static Trigger getOperatorJoystickAButtonTrigger() {
    return operator_controller_.a();
  }

  /**
   * @return event trigger bound to driver controller B button
   * @implNote DO NOT USE FOR TELEOP CONTROL
   */
  public static Trigger getOperatorJoystickBButtonTrigger() {
    return operator_controller_.b();
  }

  /**
   * @return event trigger bound to driver controller X button
   * @implNote DO NOT USE FOR TELEOP CONTROL
   */
  public static Trigger getOperatorJoystickYButtonTrigger() {
    return operator_controller_.y();
  }

  /**
   * @return event trigger bound to driver controller Y button
   * @implNote DO NOT USE FOR TELEOP CONTROL
   */
  public static Trigger getOperatorJoystickXButtonTrigger() {
    return operator_controller_.x();
  }
}<|MERGE_RESOLUTION|>--- conflicted
+++ resolved
@@ -17,11 +17,7 @@
 import frc.robot.commands.ElevatorL4Target;
 import frc.robot.commands.GamePieceEject;
 import frc.robot.commands.GamePieceLoad;
-<<<<<<< HEAD
-import frc.robot.commands.IntakeHandoff;
-=======
 import frc.robot.commands.OverrideLoad;
->>>>>>> 6867692b
 import frc.robot.subsystems.Claw;
 import frc.robot.subsystems.Climber;
 import frc.robot.subsystems.Elevator;
@@ -183,13 +179,9 @@
         .onTrue(
             Commands.runOnce(() -> Elevator.getInstance().setOffset(OffsetType.ELEVATOR_UP))
                 .ignoringDisable(true));
-<<<<<<< HEAD
-    driver_controller_.rightBumper().whileTrue(new IntakeHandoff());
-=======
 
     
 
->>>>>>> 6867692b
     driver_controller_
         .a()
         .onTrue(Commands.runOnce(() -> toggleIntakePreference()));
