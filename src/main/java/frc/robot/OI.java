// Copyright (c) FIRST and other WPILib contributors.
// Open Source Software; you can modify and/or share it under the terms of
// the WPILib BSD license file in the root directory of this project.

package frc.robot;

import edu.wpi.first.math.geometry.Rotation2d;
import edu.wpi.first.wpilibj.smartdashboard.SmartDashboard;
import edu.wpi.first.wpilibj2.command.Commands;
import edu.wpi.first.wpilibj2.command.ConditionalCommand;
import edu.wpi.first.wpilibj2.command.button.CommandXboxController;
import edu.wpi.first.wpilibj2.command.button.Trigger;
import frc.robot.commands.AlgaeEject;
import frc.robot.commands.AlgaeReefPickup;
import frc.robot.commands.CoralEject;
<<<<<<< HEAD
import frc.robot.commands.CoralLoad;
import frc.robot.commands.CoralReefScore;
=======
import frc.robot.commands.CoralStation;
>>>>>>> 879849de
import frc.robot.commands.ElevatorButton;
import frc.robot.commands.ElevatorButton.Level;
import frc.robot.subsystems.Claw;
import frc.robot.subsystems.Elevator;
import frc.robot.subsystems.Elevator.OffsetType;
import frc.robot.subsystems.GameStateManager;
import frc.robot.subsystems.GameStateManager.Column;
import frc.robot.subsystems.GameStateManager.ReefScoringTarget;
import frc.robot.subsystems.PoseEstimator;
import frc.robot.subsystems.SwerveDrivetrain;
import frc.robot.subsystems.SwerveDrivetrain.DriveMode;
import java.util.Optional;
import java.util.function.BooleanSupplier;

public abstract class OI {

  // Sets up both controllers
  private static CommandXboxController driver_controller_ = new CommandXboxController(0);
  private static CommandXboxController operator_controller_ = new CommandXboxController(1);

  private static BooleanSupplier pov_is_present_ = () -> getDriverJoystickPOV().isPresent();
  private static Trigger driver_pov_active_ = new Trigger(pov_is_present_);

  public static void configureBindings() {

    /*
     *
     * Smart Dashboard Bindings
     *
     */
    // Set Wheel Offsets
    SmartDashboard.putData(
        "Commands/Set Wheel Offsets",
        Commands.runOnce(() -> SwerveDrivetrain.getInstance().tareEverything())
            .ignoringDisable(true));
    // Seed Field Centric Forward Direction
    SmartDashboard.putData(
        "Commands/Seed Field Centric",
        SwerveDrivetrain.getInstance().seedFieldRelativeCommand().ignoringDisable(true));
    SmartDashboard.putData(
        "Commands/Disturb Pose",
        Commands.runOnce(() -> PoseEstimator.getInstance().disturbPose()).ignoringDisable(true));
    // Sync Elevator and Arm Sensor to "Home" Position
    SmartDashboard.putData(
        "Commands/Zero Elevator & Arm",
        Commands.runOnce(() -> Elevator.getInstance().elevatorAndArmPoseReset())
            .ignoringDisable(true));

    // Swap Between Robot Centric and Field Centric
    driver_controller_
        .rightStick()
        .onTrue(SwerveDrivetrain.getInstance().toggleFieldCentric().ignoringDisable(true));

    /*
     *
     * Manual Teleop Bindings
     *
     */

<<<<<<< HEAD
    // driver_controller_.rightBumper().whileTrue(new CoralLoad());
    // driver_controller_.rightBumper().whileTrue(new CoralStation());
    // // .leftTrigger()
    //             new CoralEject(), new AlgaeEject(), Claw.getInstance()::isCoralMode);
    // driver_controller_.y().toggleOnTrue(new ElevatorButton(Level.L4));
    // driver_controller_.x().toggleOnTrue(new ElevatorButton(Level.L2));
    // driver_controller_.b().toggleOnTrue(new ElevatorButton(Level.L3));
    // driver_controller_.a().toggleOnTrue(new ElevatorButton(Level.L1));
=======
    driver_controller_.rightBumper().whileTrue(new CoralStation());
    // driver_controller_
    // .leftTrigger()
    // .whileTrue(
    // new ConditionalCommand(
    // new CoralLoad(), new AlgaeLoad(), Claw.getInstance()::isCoralMode));
    driver_controller_
        .rightTrigger()
        .whileTrue(
            new ConditionalCommand(
                new CoralEject(), new AlgaeEject(), Claw.getInstance()::isCoralMode));
    driver_controller_.y().toggleOnTrue(new ElevatorButton(Level.L4));
    driver_controller_.x().toggleOnTrue(new ElevatorButton(Level.L2));
    driver_controller_.b().toggleOnTrue(new ElevatorButton(Level.L3));
    driver_controller_.a().toggleOnTrue(new ElevatorButton(Level.L1));

    // new ConditionalCommand(new SetReefLevel(ReefLevel.L3), new
    // SetReefLevel(ReefLevel.ALGAE_HIGH), Claw.getInstance()::isCoralMode))
>>>>>>> 879849de

    /*
     *
     * Game State Manager Bindings
     *
     */
    operator_controller_
        .y()
        .toggleOnTrue(
            Commands.runOnce(
                () -> GameStateManager.getInstance().setScoringTarget(ReefScoringTarget.L4, true)));
    operator_controller_
        .x()
        .toggleOnTrue(
            Commands.runOnce(
                () -> GameStateManager.getInstance().setScoringTarget(ReefScoringTarget.L2, true)));
    operator_controller_
        .b()
        .toggleOnTrue(
            Commands.runOnce(
                () -> GameStateManager.getInstance().setScoringTarget(ReefScoringTarget.L3, true)));

    driver_controller_.leftBumper().whileTrue(new AlgaeReefPickup());

    driver_controller_.leftTrigger().whileTrue(new CoralReefScore());

    operator_controller_
        .leftBumper()
        .onTrue(
            Commands.runOnce(
                () -> GameStateManager.getInstance().setScoringColum(Column.LEFT, true)));

    operator_controller_
        .rightBumper()
        .onTrue(
            Commands.runOnce(
                () -> GameStateManager.getInstance().setScoringColum(Column.RIGHT, true)));

    driver_pov_active_.whileTrue(
        Commands.startEnd(
            () -> SwerveDrivetrain.getInstance().setDriveMode(DriveMode.CRAWL),
            () -> SwerveDrivetrain.getInstance().restoreDefaultDriveMode()));

    operator_controller_
        .povUp()
        .onTrue(Commands.runOnce(() -> Elevator.getInstance().setOffset(OffsetType.ELEVATOR_UP)));

    operator_controller_
        .povDown()
        .onTrue(Commands.runOnce(() -> Elevator.getInstance().setOffset(OffsetType.ELEVATOR_DOWN)));

    operator_controller_
        .povLeft()
        .onTrue(Commands.runOnce(() -> Elevator.getInstance().setOffset(OffsetType.ARM_CCW)));

    operator_controller_
        .povRight()
        .onTrue(Commands.runOnce(() -> Elevator.getInstance().setOffset(OffsetType.ARM_CW)));
  }

  /**
   * @return driver controller left joystick x axis scaled quadratically
   */
  public static double getDriverJoystickLeftX() {
    double val = driver_controller_.getLeftX();
    double output = val * val;
    output = Math.copySign(output, val);
    return val;
  }

  /**
   * @return driver controller left joystick y axis scaled quadratically
   */
  public static double getDriverJoystickLeftY() {
    double val = driver_controller_.getLeftY();
    double output = val * val;
    output = Math.copySign(output, val);
    return val;
  }

  /**
   * @return driver controller right joystick x axis scaled quadratically
   */
  public static double getDriverJoystickRightX() {
    double val = driver_controller_.getRightX();
    double output = val * val;
    output = Math.copySign(output, val);
    return val;
  }

  /**
   * @return driver controller joystick pov angle in degs. empty if nothing is pressed
   */
  public static Optional<Rotation2d> getDriverJoystickPOV() {
    int pov = driver_controller_.getHID().getPOV();
    return (pov != -1) ? Optional.of(Rotation2d.fromDegrees(pov)) : Optional.empty();
  }

  /*
   *
   * The OI methods below are used for the TalonFX Tuner Bindings.
   * These should not be used in teleop robot control.
   *
   */

  /**
   * @return event trigger bound to driver controller A button
   * @implNote DO NOT USE FOR TELEOP CONTROL
   */
  public static Trigger getDriverJoystickAButtonTrigger() {
    return driver_controller_.a();
  }

  /**
   * @return event trigger bound to driver controller B button
   * @implNote DO NOT USE FOR TELEOP CONTROL
   */
  public static Trigger getDriverJoystickBButtonTrigger() {
    return driver_controller_.b();
  }

  /**
   * @return event trigger bound to driver controller Y button
   * @implNote DO NOT USE FOR TELEOP CONTROL
   */
  public static Trigger getDriverJoystickYButtonTrigger() {
    return driver_controller_.y();
  }

  /**
   * @return event trigger bound to driver controller X button
   * @implNote DO NOT USE FOR TELEOP CONTROL
   */
  public static Trigger getDriverJoystickXButtonTrigger() {
    return driver_controller_.x();
  }

  /**
   * @return event trigger bound to operator controller A button
   * @implNote DO NOT USE FOR TELEOP CONTROL
   */
  public static Trigger getOperatorJoystickAButtonTrigger() {
    return operator_controller_.a();
  }

  /**
   * @return event trigger bound to driver controller B button
   * @implNote DO NOT USE FOR TELEOP CONTROL
   */
  public static Trigger getOperatorJoystickBButtonTrigger() {
    return operator_controller_.b();
  }

  /**
   * @return event trigger bound to driver controller X button
   * @implNote DO NOT USE FOR TELEOP CONTROL
   */
  public static Trigger getOperatorJoystickYButtonTrigger() {
    return operator_controller_.y();
  }

  /**
   * @return event trigger bound to driver controller Y button
   * @implNote DO NOT USE FOR TELEOP CONTROL
   */
  public static Trigger getOperatorJoystickXButtonTrigger() {
    return operator_controller_.x();
  }
}<|MERGE_RESOLUTION|>--- conflicted
+++ resolved
@@ -13,12 +13,9 @@
 import frc.robot.commands.AlgaeEject;
 import frc.robot.commands.AlgaeReefPickup;
 import frc.robot.commands.CoralEject;
-<<<<<<< HEAD
 import frc.robot.commands.CoralLoad;
+import frc.robot.commands.CoralStation;
 import frc.robot.commands.CoralReefScore;
-=======
-import frc.robot.commands.CoralStation;
->>>>>>> 879849de
 import frc.robot.commands.ElevatorButton;
 import frc.robot.commands.ElevatorButton.Level;
 import frc.robot.subsystems.Claw;
@@ -78,36 +75,15 @@
      *
      */
 
-<<<<<<< HEAD
-    // driver_controller_.rightBumper().whileTrue(new CoralLoad());
-    // driver_controller_.rightBumper().whileTrue(new CoralStation());
-    // // .leftTrigger()
-    //             new CoralEject(), new AlgaeEject(), Claw.getInstance()::isCoralMode);
-    // driver_controller_.y().toggleOnTrue(new ElevatorButton(Level.L4));
-    // driver_controller_.x().toggleOnTrue(new ElevatorButton(Level.L2));
-    // driver_controller_.b().toggleOnTrue(new ElevatorButton(Level.L3));
-    // driver_controller_.a().toggleOnTrue(new ElevatorButton(Level.L1));
-=======
+    driver_controller_.rightBumper().whileTrue(new CoralLoad());
     driver_controller_.rightBumper().whileTrue(new CoralStation());
-    // driver_controller_
-    // .leftTrigger()
-    // .whileTrue(
-    // new ConditionalCommand(
-    // new CoralLoad(), new AlgaeLoad(), Claw.getInstance()::isCoralMode));
-    driver_controller_
-        .rightTrigger()
-        .whileTrue(
-            new ConditionalCommand(
+     driver_controller_.leftTrigger().whileTrue( new ConditionalCommand(
                 new CoralEject(), new AlgaeEject(), Claw.getInstance()::isCoralMode));
     driver_controller_.y().toggleOnTrue(new ElevatorButton(Level.L4));
     driver_controller_.x().toggleOnTrue(new ElevatorButton(Level.L2));
     driver_controller_.b().toggleOnTrue(new ElevatorButton(Level.L3));
     driver_controller_.a().toggleOnTrue(new ElevatorButton(Level.L1));
 
-    // new ConditionalCommand(new SetReefLevel(ReefLevel.L3), new
-    // SetReefLevel(ReefLevel.ALGAE_HIGH), Claw.getInstance()::isCoralMode))
->>>>>>> 879849de
-
     /*
      *
      * Game State Manager Bindings
