// Copyright (c) FIRST and other WPILib contributors.
// Open Source Software; you can modify and/or share it under the terms of
// the WPILib BSD license file in the root directory of this project.

package frc.robot;

import edu.wpi.first.math.geometry.Rotation2d;
import edu.wpi.first.wpilibj.smartdashboard.SmartDashboard;
import edu.wpi.first.wpilibj2.command.CommandScheduler;
import edu.wpi.first.wpilibj2.command.Commands;
import edu.wpi.first.wpilibj2.command.button.CommandXboxController;
import edu.wpi.first.wpilibj2.command.button.Trigger;
import frc.robot.commands.AlignWithTarget;
import frc.robot.commands.ElevatorL1Target;
import frc.robot.commands.ElevatorL2Target;
import frc.robot.commands.ElevatorL3Target;
import frc.robot.commands.ElevatorL4Target;
import frc.robot.commands.GamePieceEject;
import frc.robot.commands.GamePieceLoad;
import frc.robot.subsystems.Claw;
import frc.robot.subsystems.Climber;
import frc.robot.subsystems.Elevator;
import frc.robot.subsystems.Elevator.OffsetType;
import frc.robot.subsystems.GameStateManager;
import frc.robot.subsystems.GameStateManager.Column;
import frc.robot.subsystems.PoseEstimator;
import frc.robot.subsystems.SwerveDrivetrain;
import frc.robot.subsystems.SwerveDrivetrain.DriveMode;
import java.util.Optional;
import java.util.function.BooleanSupplier;

public abstract class OI {

  // Sets up both controllers
  private static CommandXboxController driver_controller_ = new CommandXboxController(0);
  private static CommandXboxController operator_controller_ = new CommandXboxController(1);

  private static BooleanSupplier pov_is_present_ = () -> getDriverJoystickPOV().isPresent();
  private static Trigger driver_pov_active_ = new Trigger(pov_is_present_);
  public static BooleanSupplier use_vision =
      () -> SmartDashboard.getBoolean("Vision/Use Vision Features", true);

  public static void configureBindings() {
    SmartDashboard.putData("CommandScheduler", CommandScheduler.getInstance());

    /*
     *
     * Smart Dashboard Bindings
     *
     */
    // Set Wheel Offsets
    SmartDashboard.putData(
        "Commands/Set Wheel Offsets",
        Commands.runOnce(() -> SwerveDrivetrain.getInstance().tareEverything())
            .ignoringDisable(true));
    // Seed Field Centric Forward Direction
    SmartDashboard.putData(
        "Commands/Seed Field Centric",
        SwerveDrivetrain.getInstance().seedFieldRelativeCommand().ignoringDisable(true));
    SmartDashboard.putData(
        "Commands/Disturb Pose",
        Commands.runOnce(() -> PoseEstimator.getInstance().disturbPose()).ignoringDisable(true));
    SmartDashboard.putBoolean("Vision/Use Vision Features", true);

    /*
     *
     * Driver Controller Bindings
     *
     */

    // Driver Load
    driver_controller_
        .rightBumper()
        .whileTrue(new GamePieceLoad().unless(Climber.getInstance()::lockOutControl));
    // Driver Score
    driver_controller_
        .rightTrigger()
        .whileTrue(new GamePieceEject().unless(Climber.getInstance()::lockOutControl));
    // Robot Align
    driver_controller_
        .leftTrigger()
        .whileTrue(
            new AlignWithTarget().onlyIf(use_vision).unless(Climber.getInstance()::lockOutControl));
    // Toggle Game Piece
    driver_controller_.leftBumper().onTrue(Claw.getInstance().toggleGamePieceCommand());
<<<<<<< HEAD

    if (Climber.getInstance().isEnabled()) {
      // Increment Climb Sequence
      driver_controller_.start().onTrue(Commands.runOnce(() -> Climber.getInstance().nextStage()));
      driver_controller_
          .start()
          .whileTrue(Commands.run(() -> Climber.getInstance().climbSetpoint()));
      // Decrement Climb Sequence
      driver_controller_.back().onTrue(Commands.runOnce(() -> Climber.getInstance().backStage()));
    }
=======
    // Increment Climb Sequence
    driver_controller_.start().onTrue(Commands.runOnce(() -> Climber.getInstance().nextStage()));
    // Decrement Climb Sequence
    driver_controller_.back().onTrue(Commands.runOnce(() -> Climber.getInstance().backStage()));
>>>>>>> 8cf9459c

    // Swap Between Robot Centric and Field Centric
    driver_controller_
        .rightStick()
        .onTrue(SwerveDrivetrain.getInstance().toggleFieldCentric().ignoringDisable(true));

    // Crawl
    driver_pov_active_.whileTrue(
        Commands.startEnd(
            () -> SwerveDrivetrain.getInstance().setDriveMode(DriveMode.CRAWL),
            () -> SwerveDrivetrain.getInstance().restoreDefaultDriveMode()));

    /*
     *
     * Operator Controller Bindings
     *
     */
    // Set L4 Target:
    // - Algae Mode (Manual) -> Barge
    // - Coral Mode (Manual) -> L4
    // - Any Mode   (Vision) -> Set GSM L4
    operator_controller_
        .y()
        .toggleOnTrue(new ElevatorL4Target().unless(Climber.getInstance()::lockOutControl));
    // Set L3 Target:
    // - Algae Mode (Manual) -> Algae High
    // - Coral Mode (Manual) -> L3
    // - Any Mode   (Vision) -> Set GSM L3
    operator_controller_
        .b()
        .toggleOnTrue(new ElevatorL3Target().unless(Climber.getInstance()::lockOutControl));
    // Set L2 Target:
    // - Algae Mode (Manual) -> Algae Low
    // - Coral Mode (Manual) -> L2
    // - Any Mode   (Vision) -> Set GSM L2
    operator_controller_
        .x()
        .toggleOnTrue(new ElevatorL2Target().unless(Climber.getInstance()::lockOutControl));
    // Set L1 Target:
    // - Algae Mode (Manual) -> Processor
    // - Coral Mode (Manual) -> L1
    // - Any Mode   (Vision) -> Set GSM L1
    operator_controller_
        .a()
        .toggleOnTrue(new ElevatorL1Target().unless(Climber.getInstance()::lockOutControl));

    // Set GSM Target Column Left
    operator_controller_
        .leftBumper()
        .onTrue(
            Commands.runOnce(
                () -> GameStateManager.getInstance().setScoringColum(Column.LEFT, true)));

    // Set GSM Target Column Right
    operator_controller_
        .rightBumper()
        .onTrue(
            Commands.runOnce(
                () -> GameStateManager.getInstance().setScoringColum(Column.RIGHT, true)));

    // Manual Adjust Elevator Setpoint Up
    operator_controller_
        .povUp()
        .onTrue(Commands.runOnce(() -> Elevator.getInstance().setOffset(OffsetType.ELEVATOR_UP)));
    // Manual Adjust Elevator Setpoint Down
    operator_controller_
        .povDown()
        .onTrue(Commands.runOnce(() -> Elevator.getInstance().setOffset(OffsetType.ELEVATOR_DOWN)));
    // Manual Adjust Arm Setpoint Counter Clockwise
    operator_controller_
        .povLeft()
        .onTrue(Commands.runOnce(() -> Elevator.getInstance().setOffset(OffsetType.ARM_CCW)));
    // Manual Adjust Arm Setpoint Clockwise
    operator_controller_
        .povRight()
        .onTrue(Commands.runOnce(() -> Elevator.getInstance().setOffset(OffsetType.ARM_CW)));

    operator_controller_
        .start()
        .onTrue(
            Commands.runOnce(() -> SmartDashboard.putBoolean("Vision/Use Vision Features", true))
                .ignoringDisable(true));
    operator_controller_
        .back()
        .onTrue(
            Commands.runOnce(() -> SmartDashboard.putBoolean("Vision/Use Vision Features", false))
                .ignoringDisable(true));
  }

  /**
   * @return driver controller left joystick x axis scaled quadratically
   */
  public static double getDriverJoystickLeftX() {
    double val = driver_controller_.getLeftX();
    double output = val * val;
    output = Math.copySign(output, val);
    return val;
  }

  /**
   * @return driver controller left joystick y axis scaled quadratically
   */
  public static double getDriverJoystickLeftY() {
    double val = driver_controller_.getLeftY();
    double output = val * val;
    output = Math.copySign(output, val);
    return val;
  }

  /**
   * @return driver controller right joystick x axis scaled quadratically
   */
  public static double getDriverJoystickRightX() {
    double val = driver_controller_.getRightX();
    double output = val * val;
    output = Math.copySign(output, val);
    return val;
  }

  /**
   * @return driver controller joystick pov angle in degs. empty if nothing is pressed
   */
  public static Optional<Rotation2d> getDriverJoystickPOV() {
    int pov = driver_controller_.getHID().getPOV();
    return (pov != -1) ? Optional.of(Rotation2d.fromDegrees(pov)) : Optional.empty();
  }

  /*
   *
   * The OI methods below are used for the TalonFX Tuner Bindings.
   * These should not be used in teleop robot control.
   *
   */

  /**
   * @return event trigger bound to driver controller A button
   * @implNote DO NOT USE FOR TELEOP CONTROL
   */
  public static Trigger getDriverJoystickAButtonTrigger() {
    return driver_controller_.a();
  }

  /**
   * @return event trigger bound to driver controller B button
   * @implNote DO NOT USE FOR TELEOP CONTROL
   */
  public static Trigger getDriverJoystickBButtonTrigger() {
    return driver_controller_.b();
  }

  /**
   * @return event trigger bound to driver controller Y button
   * @implNote DO NOT USE FOR TELEOP CONTROL
   */
  public static Trigger getDriverJoystickYButtonTrigger() {
    return driver_controller_.y();
  }

  /**
   * @return event trigger bound to driver controller X button
   * @implNote DO NOT USE FOR TELEOP CONTROL
   */
  public static Trigger getDriverJoystickXButtonTrigger() {
    return driver_controller_.x();
  }

  /**
   * @return event trigger bound to operator controller A button
   * @implNote DO NOT USE FOR TELEOP CONTROL
   */
  public static Trigger getOperatorJoystickAButtonTrigger() {
    return operator_controller_.a();
  }

  /**
   * @return event trigger bound to driver controller B button
   * @implNote DO NOT USE FOR TELEOP CONTROL
   */
  public static Trigger getOperatorJoystickBButtonTrigger() {
    return operator_controller_.b();
  }

  /**
   * @return event trigger bound to driver controller X button
   * @implNote DO NOT USE FOR TELEOP CONTROL
   */
  public static Trigger getOperatorJoystickYButtonTrigger() {
    return operator_controller_.y();
  }

  /**
   * @return event trigger bound to driver controller Y button
   * @implNote DO NOT USE FOR TELEOP CONTROL
   */
  public static Trigger getOperatorJoystickXButtonTrigger() {
    return operator_controller_.x();
  }
}<|MERGE_RESOLUTION|>--- conflicted
+++ resolved
@@ -83,23 +83,13 @@
             new AlignWithTarget().onlyIf(use_vision).unless(Climber.getInstance()::lockOutControl));
     // Toggle Game Piece
     driver_controller_.leftBumper().onTrue(Claw.getInstance().toggleGamePieceCommand());
-<<<<<<< HEAD
 
     if (Climber.getInstance().isEnabled()) {
-      // Increment Climb Sequence
-      driver_controller_.start().onTrue(Commands.runOnce(() -> Climber.getInstance().nextStage()));
-      driver_controller_
-          .start()
-          .whileTrue(Commands.run(() -> Climber.getInstance().climbSetpoint()));
-      // Decrement Climb Sequence
-      driver_controller_.back().onTrue(Commands.runOnce(() -> Climber.getInstance().backStage()));
+        // Increment Climb Sequence
+        driver_controller_.start().onTrue(Commands.runOnce(() -> Climber.getInstance().nextStage()));
+        // Decrement Climb Sequence
+        driver_controller_.back().onTrue(Commands.runOnce(() -> Climber.getInstance().backStage()));
     }
-=======
-    // Increment Climb Sequence
-    driver_controller_.start().onTrue(Commands.runOnce(() -> Climber.getInstance().nextStage()));
-    // Decrement Climb Sequence
-    driver_controller_.back().onTrue(Commands.runOnce(() -> Climber.getInstance().backStage()));
->>>>>>> 8cf9459c
 
     // Swap Between Robot Centric and Field Centric
     driver_controller_
