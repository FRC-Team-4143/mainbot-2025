--- conflicted
+++ resolved
@@ -129,14 +129,7 @@
     // - Algae Mode (Manual) -> Processor
     // - Coral Mode (Manual) -> L1
     // - Any Mode   (Vision) -> Set GSM L1
-<<<<<<< HEAD
-    operator_controller_.a().toggleOnTrue(new ElevatorL1Target());
-=======
-    operator_controller_
-        .a()
-        .toggleOnTrue(
-            new ManualElevatorOverride(Level.L1).unless(Climber.getInstance()::lockOutControl));
->>>>>>> d692ef52
+    operator_controller_.a().toggleOnTrue(new ElevatorL1Target().unless(Climber.getInstance()::lockOutControl));
 
     // Set GSM Target Column Left
     operator_controller_
