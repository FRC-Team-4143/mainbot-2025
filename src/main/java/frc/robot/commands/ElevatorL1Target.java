// Copyright (c) FIRST and other WPILib contributors.
// Open Source Software; you can modify and/or share it under the terms of
// the WPILib BSD license file in the root directory of this project.

package frc.robot.commands;

import edu.wpi.first.wpilibj2.command.Commands;
import frc.mw_lib.command.NoReqConditionalCommand;
import frc.robot.OI;
import frc.robot.commands.ManualElevatorOverride.Level;
import frc.robot.subsystems.Claw;
import frc.robot.subsystems.GameStateManager;
import frc.robot.subsystems.GameStateManager.ReefScoringTarget;
import frc.robot.subsystems.GameStateManager.RobotState;

/* You should consider using the more terse Command factories API instead https://docs.wpilib.org/en/stable/docs/software/commandbased/organizing-command-based.html#defining-commands */
public class ElevatorL1Target extends NoReqConditionalCommand {
  /** Creates a new ElevatorL4Target. */
  public ElevatorL1Target() {
    // Use addRequirements() here to declare subsystem dependencies.
    super(
        Commands.runOnce(
<<<<<<< HEAD
                () -> {
                  GameStateManager.getInstance().setScoringTarget(ReefScoringTarget.L1, true);
                  if (GameStateManager.getInstance().getRobotState() != RobotState.TELEOP_CONTROL
                      && Claw.getInstance().isCoralMode()) {
                    GameStateManager.getInstance().setRobotState(RobotState.APPROACHING_TARGET);
                  }
                })
            .ignoringDisable(true),
=======
            () -> {
              GameStateManager.getInstance().setScoringTarget(ReefScoringTarget.L1, true);
              if (GameStateManager.getInstance().isRunning() && Claw.getInstance().isCoralMode()) {
                GameStateManager.getInstance().setRobotState(RobotState.TARGET_ACQUISITION);
              }
            }),
>>>>>>> be3871ee
        new ManualElevatorOverride(Level.L1),
        OI.use_vision);
    setName(this.getClass().getSimpleName());
  }
}<|MERGE_RESOLUTION|>--- conflicted
+++ resolved
@@ -20,23 +20,12 @@
     // Use addRequirements() here to declare subsystem dependencies.
     super(
         Commands.runOnce(
-<<<<<<< HEAD
-                () -> {
-                  GameStateManager.getInstance().setScoringTarget(ReefScoringTarget.L1, true);
-                  if (GameStateManager.getInstance().getRobotState() != RobotState.TELEOP_CONTROL
-                      && Claw.getInstance().isCoralMode()) {
-                    GameStateManager.getInstance().setRobotState(RobotState.APPROACHING_TARGET);
-                  }
-                })
-            .ignoringDisable(true),
-=======
             () -> {
               GameStateManager.getInstance().setScoringTarget(ReefScoringTarget.L1, true);
               if (GameStateManager.getInstance().isRunning() && Claw.getInstance().isCoralMode()) {
                 GameStateManager.getInstance().setRobotState(RobotState.TARGET_ACQUISITION);
               }
             }),
->>>>>>> be3871ee
         new ManualElevatorOverride(Level.L1),
         OI.use_vision);
     setName(this.getClass().getSimpleName());
