--- conflicted
+++ resolved
@@ -18,7 +18,6 @@
 import frc.robot.subsystems.SwerveDrivetrain.SpeedPresets;
 import frc.robot.subsystems.PoseEstimator;
 import frc.robot.subsystems.SwerveDrivetrain;
-import frc.robot.Constants.DrivetrainConstants.Target;
 
 public class CoralStation extends Command {
   /** Creates a new CoralStationLoad. */
@@ -30,13 +29,8 @@
   // Called when the command is initially scheduled.
   @Override
   public void initialize() {
-<<<<<<< HEAD
-    elevator_.setSpeedLimit(SpeedLimit.CORAL);
-    elevator_.setTarget(Target.STATION);
-=======
->>>>>>> f72f586a
     Elevator.getInstance().setSpeedLimit(SpeedLimit.CORAL);
-    Elevator.getInstance().setTarget(Constants.ElevatorConstants.Target.STATION);
+    Elevator.getInstance().setTarget(Target.STATION);
     Claw.getInstance().setGamePiece(GamePiece.CORAL);
     Claw.getInstance().setClawMode(ClawMode.LOAD);
   }
