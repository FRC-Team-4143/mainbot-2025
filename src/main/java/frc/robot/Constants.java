--- conflicted
+++ resolved
@@ -186,14 +186,14 @@
     public static final double AMP_SPIKE_THRESHHOLD = 25;
   }
 
-<<<<<<< HEAD
+
   public class ClimberConstants {
     public static final int CLIMBER_ID = 35;
     public static final double DEPLOYED_ROTATIONS = 30;
     public static final double RETRACTED_ROTATIONS = 30;
     public static final Slot0Configs CLIMBER_GAINS =
         new Slot0Configs().withKP(0.0).withKD(0.0).withKS(0.0).withKV(0.0).withKA(0.0);
-=======
+
   public class ElevatorConstants {
     // Elevator Constants
     public static final int ELEVATOR_MASTER_ID = 21;
@@ -246,6 +246,5 @@
             .withKA(0.0)
             .withKG(0.0)
             .withGravityType(GravityTypeValue.Arm_Cosine);
->>>>>>> b1cb9d78
   }
 }