// Copyright (c) FIRST and other WPILib contributors.
// Open Source Software; you can modify and/or share it under the terms of
// the WPILib BSD license file in the root directory of this project.

package frc.robot;

import com.ctre.phoenix6.configs.Slot0Configs;
import com.ctre.phoenix6.signals.GravityTypeValue;
import com.ctre.phoenix6.signals.InvertedValue;
import edu.wpi.first.apriltag.AprilTagFieldLayout;
import edu.wpi.first.apriltag.AprilTagFields;
import edu.wpi.first.math.Matrix;
import edu.wpi.first.math.VecBuilder;
import edu.wpi.first.math.controller.PIDController;
<<<<<<< HEAD
import edu.wpi.first.math.geometry.Rotation3d;
import edu.wpi.first.math.geometry.Transform3d;
import edu.wpi.first.math.geometry.Translation3d;
import edu.wpi.first.math.numbers.N1;
import edu.wpi.first.math.numbers.N3;
=======
import edu.wpi.first.math.geometry.Rotation2d;
>>>>>>> 774ee4eb
import edu.wpi.first.math.util.Units;
import edu.wpi.first.wpilibj.util.Color;
import frc.lib.FieldConstants;
import frc.mw_lib.swerve.SwerveModule.ClosedLoopOutputType;
import frc.mw_lib.swerve.SwerveModuleConstants;
import frc.mw_lib.swerve.SwerveModuleConstants.SteerFeedbackType;
import frc.mw_lib.swerve.SwerveModuleConstantsFactory;
import frc.mw_lib.util.ConstantsLoader;

/**
 * The Constants class provides a convenient place for teams to hold robot-wide numerical or boolean
 * constants. This class should not be used for any other purpose. All constants should be declared
 * globally (i.e. public static). Do not put anything functional in this class.
 *
 * <p>It is advised to statically import this class (or one of its inner classes) wherever the
 * constants are needed, to reduce verbosity.
 */
public final class Constants {
  public static class Vision {
    public static final String kCameraName = "OV9281-10";
    // Cam mounted facing forward, half a meter forward of center, half a meter up from center.
    public static final Transform3d kRobotToCam =
        new Transform3d(
            new Translation3d(-0.05, 0.0, 0.5), new Rotation3d(0, 0, Units.degreesToRadians(180)));

    // The layout of the AprilTags on the field
    public static final AprilTagFieldLayout kTagLayout =
        AprilTagFieldLayout.loadField(AprilTagFields.kDefaultField);

    // The standard deviations of our vision estimated poses, which affect correction rate
    // (Fake values. Experiment and determine estimation noise on an actual robot.)
    public static final Matrix<N3, N1> kSingleTagStdDevs = VecBuilder.fill(4, 4, 8);
    public static final Matrix<N3, N1> kMultiTagStdDevs = VecBuilder.fill(0.5, 0.5, 1);
  }

  private static final ConstantsLoader LOADER = ConstantsLoader.getInstance();

  public static class OperatorConstants {
    public static final int kDriverControllerPort = 0;
  }

  public class DrivetrainConstants {

    // Can bus names for each of the swerve modules
    public static final String[] MODULE_CANBUS_NAME = {"rio", "rio", "rio", "rio"};

    // Can bus ID for the pigeon
    public static final int PIGEON2_ID = 0;

    // Both sets of gains need to be tuned to your individual robot
    // The steer motor uses MotionMagicVoltage control
    private static final Slot0Configs DRIVE_GAINS =
        new Slot0Configs()
<<<<<<< HEAD
            .withKP(LOADER.getDoubleValue("drive", "com", "DRIVE_GAINS_P"))
            .withKI(LOADER.getDoubleValue("drive", "com", "DRIVE_GAINS_I"))
            .withKD(LOADER.getDoubleValue("drive", "com", "DRIVE_GAINS_D"))
            .withKS(LOADER.getDoubleValue("drive", "com", "DRIVE_GAINS_S"))
            .withKV(LOADER.getDoubleValue("drive", "com", "DRIVE_GAINS_V"))
            .withKA(LOADER.getDoubleValue("drive", "com", "DRIVE_GAINS_A"));
    // When using closed-loop control, the drive motor uses:
    // - VelocityVoltage, if DrivetrainConstants.SupportsPro is false (default)
    // - VelocityTorqueCurrentFOC, if DrivetrainConstants.SupportsPro is true
    private static final Slot0Configs STEER_GAINS =
        new Slot0Configs()
=======
>>>>>>> 774ee4eb
            .withKP(LOADER.getDoubleValue("drive", "com", "STEER_GAINS_P"))
            .withKI(LOADER.getDoubleValue("drive", "com", "STEER_GAINS_I"))
            .withKD(LOADER.getDoubleValue("drive", "com", "STEER_GAINS_D"))
            .withKS(LOADER.getDoubleValue("drive", "com", "STEER_GAINS_S"))
            .withKV(LOADER.getDoubleValue("drive", "com", "STEER_GAINS_V"))
            .withKA(LOADER.getDoubleValue("drive", "com", "STEER_GAINS_A"));
    // When using closed-loop control, the drive motor uses:
    // - VelocityVoltage, if DrivetrainConstants.SupportsPro is false (default)
    // - VelocityTorqueCurrentFOC, if DrivetrainConstants.SupportsPro is true
    private static final Slot0Configs DRIVE_GAINS =
        new Slot0Configs()
            .withKP(LOADER.getDoubleValue("drive", "com", "DRIVE_GAINS_P"))
            .withKI(LOADER.getDoubleValue("drive", "com", "DRIVE_GAINS_I"))
            .withKD(LOADER.getDoubleValue("drive", "com", "DRIVE_GAINS_D"))
            .withKS(LOADER.getDoubleValue("drive", "com", "DRIVE_GAINS_S"))
            .withKV(LOADER.getDoubleValue("drive", "com", "DRIVE_GAINS_V"))
            .withKA(LOADER.getDoubleValue("drive", "com", "DRIVE_GAINS_A"));

    private static final double SLIP_CURRENT_AMPS =
        LOADER.getDoubleValue("drive", "com", "SLIP_CURRENT");
    private static final double SPEED_AT_12V_MPS =
        LOADER.getDoubleValue("drive", "com", "SPEED_AT_12V");
    private static final double COUPLE_RATIO =
        LOADER.getDoubleValue("drive", "com", "COUPLE_RATIO");
    private static final double DRIVE_GEAR_RATIO =
        LOADER.getDoubleValue("drive", "com", "DRIVE_GEAR_RATIO");
    private static final double STEER_GEAR_RATIO =
        LOADER.getDoubleValue("drive", "com", "STEER_GEAR_RATIO");
    private static final double WHEEL_RADIUS_INCH =
        LOADER.getDoubleValue("drive", "com", "WHEEL_RADIUS_INCH");
    private static final boolean STEER_MOTOR_REVERSED =
        LOADER.getBoolValue("drive", "com", "STEER_MOTOR_REVERSED");
    public static final double MAX_DRIVE_SPEED =
        LOADER.getDoubleValue("drive", "com", "MAX_DRIVE_SPEED");
    public static final double MAX_DRIVE_ANGULAR_RATE =
        LOADER.getDoubleValue("drive", "com", "MAX_DRIVE_ANGULAR_RATE");

    public static final double CRAWL_DRIVE_SPEED = 0.4;
    public static final double MAX_TARGET_SPEED = 1;

    private static final SwerveModuleConstantsFactory ConstantCreator =
        new SwerveModuleConstantsFactory()
            .withDriveMotorGearRatio(DRIVE_GEAR_RATIO)
            .withSteerMotorGearRatio(STEER_GEAR_RATIO)
            .withWheelRadius(WHEEL_RADIUS_INCH)
            .withSlipCurrent(SLIP_CURRENT_AMPS)
            .withSteerMotorGains(STEER_GAINS)
            .withDriveMotorGains(DRIVE_GAINS)
            .withSpeedAt12VoltsMps(SPEED_AT_12V_MPS)
            .withFeedbackSource(
                SteerFeedbackType.None) // .withFeedbackSource(SteerFeedbackType.FusedCANcoder)
            // CRH: Removed
            // for AnalogEncoders
            .withCouplingGearRatio(COUPLE_RATIO)
            .withSteerMotorInverted(STEER_MOTOR_REVERSED)
            .withSteerMotorClosedLoopOutput(ClosedLoopOutputType.Voltage)
            .withDriveMotorClosedLoopOutput(ClosedLoopOutputType.Voltage);

    public static final SwerveModuleConstants FL_MODULE_CONSTANTS =
        ConstantCreator.createModuleConstants(
            LOADER.getIntValue("drive", "fl", "STEER_ID"),
            LOADER.getIntValue("drive", "fl", "DRIVE_ID"),
            LOADER.getIntValue("drive", "fl", "ENCODER_ID"),
            0,
            Units.inchesToMeters(LOADER.getDoubleValue("drive", "fl", "X_POSITION")),
            Units.inchesToMeters(LOADER.getDoubleValue("drive", "fl", "Y_POSITION")),
            LOADER.getBoolValue("drive", "fl", "INVERT_DRIVE"));
    public static final SwerveModuleConstants FR_MODULE_CONSTANTS =
        ConstantCreator.createModuleConstants(
            LOADER.getIntValue("drive", "fr", "STEER_ID"),
            LOADER.getIntValue("drive", "fr", "DRIVE_ID"),
            LOADER.getIntValue("drive", "fr", "ENCODER_ID"),
            0,
            Units.inchesToMeters(LOADER.getDoubleValue("drive", "fr", "X_POSITION")),
            Units.inchesToMeters(LOADER.getDoubleValue("drive", "fr", "Y_POSITION")),
            LOADER.getBoolValue("drive", "fr", "INVERT_DRIVE"));
    public static final SwerveModuleConstants BL_MODULE_CONSTANTS =
        ConstantCreator.createModuleConstants(
            LOADER.getIntValue("drive", "bl", "STEER_ID"),
            LOADER.getIntValue("drive", "bl", "DRIVE_ID"),
            LOADER.getIntValue("drive", "bl", "ENCODER_ID"),
            0,
            Units.inchesToMeters(LOADER.getDoubleValue("drive", "bl", "X_POSITION")),
            Units.inchesToMeters(LOADER.getDoubleValue("drive", "bl", "Y_POSITION")),
            LOADER.getBoolValue("drive", "bl", "INVERT_DRIVE"));
    public static final SwerveModuleConstants BR_MODULE_CONSTANTS =
        ConstantCreator.createModuleConstants(
            LOADER.getIntValue("drive", "br", "STEER_ID"),
            LOADER.getIntValue("drive", "br", "DRIVE_ID"),
            LOADER.getIntValue("drive", "br", "ENCODER_ID"),
            0,
            Units.inchesToMeters(LOADER.getDoubleValue("drive", "br", "X_POSITION")),
            Units.inchesToMeters(LOADER.getDoubleValue("drive", "br", "Y_POSITION")),
            LOADER.getBoolValue("drive", "br", "INVERT_DRIVE"));

    // Drivetrain PID Controller
    public static final PIDController X_TRAJECTORY_TRANSLATION = new PIDController(0.5, 0, 0.000);
    public static final PIDController Y_TRAJECTORY_TRANSLATION = new PIDController(0.5, 0, 0.000);
    public static final PIDController TRAJECTORY_HEADING = new PIDController(2, 0, 0.000);
    public static final PIDController X_POSE_TRANSLATION = new PIDController(0.1, 0, 0.000);
    public static final PIDController Y_POSE_TRANSLATION = new PIDController(0.1, 0, 0.000);
    public static final PIDController POSE_HEADING = new PIDController(.075, 0, 0.000);
  }

<<<<<<< HEAD
  public static final class FeederConstants {
    public static final int LEFT_FEEDER_MOTOR = 11;
    public static final int RIGHT_FEEDER_MOTOR = 10;
    public static final boolean LEFT_FEEDER_INVERTED = true;
    public static final boolean RIGHT_FEEDER_INVERTED = false;
    public static final double FEEDER_SPEED = 0.15;
    public static final double SCORE_SPEED = 0.4;
    public static final double IDLE_SPEED = 0;
    public static final double AMP_SPIKE_THRESHHOLD = 25;
  }

=======
>>>>>>> 774ee4eb
  public static final class ClawConstants {
    public static final int WHEEL_MOTOR_ID = 11;
    public static final double WHEEL_SHOOT_SPEED = 0.30;
    public static final double WHEEL_LOAD_SPEED = -0.2;
    public static final double ALGAE_IDLE_SPEED = 0.1;
    public static final String CORAL_COLOR = new Color(255, 255, 255).toHexString();
    public static final String ALGAE_COLOR = new Color(0, 255, 255).toHexString();
    public static final InvertedValue WHEEL_MOTOR_INVERTED =
        InvertedValue.CounterClockwise_Positive;
  }

  public class ClimberConstants {
    public static final int CLIMBER_ID = 35;
    public static final double DEPLOYED_ROTATIONS = 30;
    public static final double RETRACTED_ROTATIONS = 30;
    public static final Slot0Configs CLIMBER_GAINS =
        new Slot0Configs().withKP(0.0).withKD(0.0).withKS(0.0).withKV(0.0).withKA(0.0);
  }

  public class ElevatorConstants {
    // Elevator Constants
    public static final int ELEVATOR_MASTER_ID = 21;
    public static final int ELEVATOR_FOLLOWER_ID = 22;
    public static final int ELEVATOR_LIMIT_SWITCH_PORT_NUMBER = 4;
    public static final double ELEVATOR_TARGET_THRESHOLD = 0.25; // In m
    public static final InvertedValue ELEVATOR_MASTER_INVERSION_ =
        InvertedValue.CounterClockwise_Positive;
    public static final InvertedValue ELEVATOR_FOLLOWER_INVERSION =
        InvertedValue.Clockwise_Positive;
    // Units.inchesToMeters(Sprocket Circumference * Math.PI) / gearbox ratio *
    // rigging
    public static final double ELEVATOR_ROTATIONS_TO_METERS =
        Units.inchesToMeters(1.751 * Math.PI) / 4 * 2;
    public static final double ELEVATOR_CRUISE_VELOCITY = 5.0 / ELEVATOR_ROTATIONS_TO_METERS;
    public static final double ELEVATOR_ACCEL = 3.0 / ELEVATOR_ROTATIONS_TO_METERS;
    public static final double ELEVATOR_EXPO_KV = 0.11733;
    public static final double ELEVATOR_EXPO_KA = 0.0070285;
    public static final double ELEVATOR_ZERO_THRESHOLD = 0; // In m
    public static final double ELEVATOR_STATOR_CURRENT_LIMIT = 40.0;
    public static final double ELEVATOR_HEIGHT_ABOVE_PIVOT = Units.inchesToMeters(8.0);
    public static final double ELEVATOR_MIN_HEIGHT = Units.inchesToMeters(28.25);
    public static final double ELEVATOR_MAX_HEIGHT =
        Units.inchesToMeters(96.76) - ELEVATOR_HEIGHT_ABOVE_PIVOT - 0.1; // 0.1m of safety

    public static final Slot0Configs ELEVATOR_GAINS =
        new Slot0Configs()
            .withKP(1.0)
            .withKI(0.0) // <-DO NOT TOUCH!!!!!!!!!
            .withKD(0.08)
            .withKS(0.06766)
            .withKV(0.11733)
            .withKA(0.0070285)
            .withKG(0.43)
            .withGravityType(GravityTypeValue.Elevator_Static);

    // Arm Constants:
    public static final int ARM_MOTOR_ID = 23;
    public static final int ARM_ENCODER_ID = 24;
    public static final double ARM_TARGET_THRESHOLD = 0.25; // In rads
    public static final InvertedValue ARM_FOLLOWER_INVERSION =
        InvertedValue.CounterClockwise_Positive;
    public static final double ARM_HOME_POSITION = 0;
    public static final double ARM_CRUISE_VELOCITY = 4;
    public static final double ARM_ACCELERATION = 2;
    public static final double ARM_LENGTH = Units.inchesToMeters(12.5);
    // ((shaft sprocket / pivot sprocket) / gearbox) * rotations to radians ratio)
    public static final double SENSOR_TO_MECHANISM_RATIO = (1.0 / ((16.0 / 64.0) / 20.0));
    public static final double ARM_FORWARD_LIMT = Units.radiansToRotations(Math.PI);
    public static final double ARM_REVERSE_LIMT =
        Units.radiansToRotations(Units.degreesToRadians(-95));
    public static final Slot0Configs ARM_GAINS =
        new Slot0Configs()
            .withKP(40.0)
            .withKI(0.0) // DO NOT TOUCH!!!!!!!!!
            .withKD(0.0)
            .withKS(0.024495)
            .withKV(8.778)
            .withKA(0.25148)
            .withKG(0.28)
            .withGravityType(GravityTypeValue.Arm_Cosine);

    public enum Target {
      L4(
          FieldConstants.ReefHeight.L4.HEIGHT + Units.inchesToMeters(13),
          Rotation2d.fromDegrees(130),
          false),
      L3(
          FieldConstants.ReefHeight.L3.HEIGHT + Units.inchesToMeters(12),
          Rotation2d.fromDegrees(125),
          false),
      L2(
          FieldConstants.ReefHeight.L2.HEIGHT + Units.inchesToMeters(12),
          Rotation2d.fromDegrees(125),
          false),

      STATION(1.076666, Rotation2d.fromRadians(-1.027767), true),
      CLIMB(ELEVATOR_MIN_HEIGHT, new Rotation2d(), true),
      STOW(0, Rotation2d.fromDegrees(-90), true),
      ALGAE_LOW(0.23665818349136578, Rotation2d.fromRadians(2.4942527611020524), false),
      ALGAE_HIGH(1.200, Rotation2d.fromDegrees(90 + 33), false);

      Target(double height, Rotation2d angle, boolean isPivotHeightTarget) {
        this.angle = angle;
        this.height = height;
        this.isPivotHeightTarget = isPivotHeightTarget;
      }

      public final double height;
      public final Rotation2d angle;
      public final boolean isPivotHeightTarget;
    }
  }
}<|MERGE_RESOLUTION|>--- conflicted
+++ resolved
@@ -12,15 +12,12 @@
 import edu.wpi.first.math.Matrix;
 import edu.wpi.first.math.VecBuilder;
 import edu.wpi.first.math.controller.PIDController;
-<<<<<<< HEAD
 import edu.wpi.first.math.geometry.Rotation3d;
 import edu.wpi.first.math.geometry.Transform3d;
 import edu.wpi.first.math.geometry.Translation3d;
 import edu.wpi.first.math.numbers.N1;
 import edu.wpi.first.math.numbers.N3;
-=======
 import edu.wpi.first.math.geometry.Rotation2d;
->>>>>>> 774ee4eb
 import edu.wpi.first.math.util.Units;
 import edu.wpi.first.wpilibj.util.Color;
 import frc.lib.FieldConstants;
@@ -72,22 +69,11 @@
 
     // Both sets of gains need to be tuned to your individual robot
     // The steer motor uses MotionMagicVoltage control
-    private static final Slot0Configs DRIVE_GAINS =
-        new Slot0Configs()
-<<<<<<< HEAD
-            .withKP(LOADER.getDoubleValue("drive", "com", "DRIVE_GAINS_P"))
-            .withKI(LOADER.getDoubleValue("drive", "com", "DRIVE_GAINS_I"))
-            .withKD(LOADER.getDoubleValue("drive", "com", "DRIVE_GAINS_D"))
-            .withKS(LOADER.getDoubleValue("drive", "com", "DRIVE_GAINS_S"))
-            .withKV(LOADER.getDoubleValue("drive", "com", "DRIVE_GAINS_V"))
-            .withKA(LOADER.getDoubleValue("drive", "com", "DRIVE_GAINS_A"));
-    // When using closed-loop control, the drive motor uses:
+
     // - VelocityVoltage, if DrivetrainConstants.SupportsPro is false (default)
     // - VelocityTorqueCurrentFOC, if DrivetrainConstants.SupportsPro is true
     private static final Slot0Configs STEER_GAINS =
         new Slot0Configs()
-=======
->>>>>>> 774ee4eb
             .withKP(LOADER.getDoubleValue("drive", "com", "STEER_GAINS_P"))
             .withKI(LOADER.getDoubleValue("drive", "com", "STEER_GAINS_I"))
             .withKD(LOADER.getDoubleValue("drive", "com", "STEER_GAINS_D"))
@@ -192,7 +178,6 @@
     public static final PIDController POSE_HEADING = new PIDController(.075, 0, 0.000);
   }
 
-<<<<<<< HEAD
   public static final class FeederConstants {
     public static final int LEFT_FEEDER_MOTOR = 11;
     public static final int RIGHT_FEEDER_MOTOR = 10;
@@ -204,8 +189,6 @@
     public static final double AMP_SPIKE_THRESHHOLD = 25;
   }
 
-=======
->>>>>>> 774ee4eb
   public static final class ClawConstants {
     public static final int WHEEL_MOTOR_ID = 11;
     public static final double WHEEL_SHOOT_SPEED = 0.30;
