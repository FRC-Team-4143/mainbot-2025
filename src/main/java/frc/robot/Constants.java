--- conflicted
+++ resolved
@@ -223,11 +223,7 @@
     public static final int PRONG_ID = 1;
     public static final int PRONG_ID_A = 8;
     public static final int PRONG_ID_B = 9;
-<<<<<<< HEAD
-    public static final int ARM_ID = 0;
-=======
     public static final int ARM_ID = 2;
->>>>>>> 00bf5b65
     public static final InvertedValue STRAP_INVERSION = InvertedValue.Clockwise_Positive;
     public static final Slot0Configs STRAP_GAINS =
         new Slot0Configs().withKP(0.16).withKD(0.0).withKS(0.0).withKV(0.0).withKA(0.0);
