// Copyright (c) FIRST and other WPILib contributors.
// Open Source Software; you can modify and/or share it under the terms of
// the WPILib BSD license file in the root directory of this project.

package frc.robot;

import com.ctre.phoenix6.configs.Slot0Configs;
import com.ctre.phoenix6.signals.GravityTypeValue;
import com.ctre.phoenix6.signals.InvertedValue;
import edu.wpi.first.math.util.Units;
import frc.mw_lib.swerve.SwerveModule.ClosedLoopOutputType;
import frc.mw_lib.swerve.SwerveModuleConstants;
import frc.mw_lib.swerve.SwerveModuleConstants.SteerFeedbackType;
import frc.mw_lib.swerve.SwerveModuleConstantsFactory;
import frc.mw_lib.util.ConstantsLoader;

/**
 * The Constants class provides a convenient place for teams to hold robot-wide numerical or boolean
 * constants. This class should not be used for any other purpose. All constants should be declared
 * globally (i.e. public static). Do not put anything functional in this class.
 *
 * <p>It is advised to statically import this class (or one of its inner classes) wherever the
 * constants are needed, to reduce verbosity.
 */
public final class Constants {

  private static final ConstantsLoader LOADER = ConstantsLoader.getInstance();

  public static class OperatorConstants {
    public static final int kDriverControllerPort = 0;
  }

  public class DrivetrainConstants {

    // Can bus names for each of the swerve modules
    public static final String[] MODULE_CANBUS_NAME = {"rio", "rio", "rio", "rio"};

    // Can bus ID for the pigeon
    public static final int PIGEON2_ID = 0;

    // Both sets of gains need to be tuned to your individual robot
    // The steer motor uses MotionMagicVoltage control
    private static final Slot0Configs STEER_GAINS =
        new Slot0Configs()
            .withKP(LOADER.getDoubleValue("drive", "com", "DRIVE_GAINS_P"))
            .withKI(LOADER.getDoubleValue("drive", "com", "DRIVE_GAINS_I"))
            .withKD(LOADER.getDoubleValue("drive", "com", "DRIVE_GAINS_D"))
            .withKS(LOADER.getDoubleValue("drive", "com", "DRIVE_GAINS_S"))
            .withKV(LOADER.getDoubleValue("drive", "com", "DRIVE_GAINS_V"))
            .withKA(LOADER.getDoubleValue("drive", "com", "DRIVE_GAINS_A"));
    // When using closed-loop control, the drive motor uses:
    // - VelocityVoltage, if DrivetrainConstants.SupportsPro is false (default)
    // - VelocityTorqueCurrentFOC, if DrivetrainConstants.SupportsPro is true
    private static final Slot0Configs DRIVE_GAINS =
        new Slot0Configs()
<<<<<<< HEAD
            .withKP(LOADER.getDoubleValue("drive", "com", "STEER_GAINS_P"))
            .withKI(LOADER.getDoubleValue("drive", "com", "STEER_GAINS_I"))
            .withKD(LOADER.getDoubleValue("drive", "com", "STEER_GAINS_D"))
            .withKS(LOADER.getDoubleValue("drive", "com", "STEER_GAINS_S"))
            .withKV(LOADER.getDoubleValue("drive", "com", "STEER_GAINS_V"))
            .withKA(LOADER.getDoubleValue("drive", "com", "STEER_GAINS_A"));

    private static final double SLIP_CURRENT_AMPS =
        LOADER.getDoubleValue("drive", "com", "SLIP_CURRENT");
    private static final double SPEED_AT_12V_MPS =
        LOADER.getDoubleValue("drive", "com", "SPEED_AT_12V");
    private static final double COUPLE_RATIO =
        LOADER.getDoubleValue("drive", "com", "COUPLE_RATIO");
    private static final double DRIVE_GEAR_RATIO =
        LOADER.getDoubleValue("drive", "com", "DRIVE_GEAR_RATIO");
    private static final double STEER_GEAR_RATIO =
        LOADER.getDoubleValue("drive", "com", "STEER_GEAR_RATIO");
    private static final double WHEEL_RADIUS_INCH =
        LOADER.getDoubleValue("drive", "com", "WHEEL_RADIUS_INCH");
    private static final boolean STEER_MOTOR_REVERSED =
        LOADER.getBoolValue("drive", "com", "STEER_MOTOR_REVERSED");
    public static final double MAX_DRIVE_SPEED =
        LOADER.getDoubleValue("drive", "com", "MAX_DRIVE_SPEED");
=======
            .withKP(6.25)
            .withKI(0.0)
            .withKD(0.01) // 7 : updated to 3 RJS
            .withKS(0.2)
            .withKV(0.12)
            .withKA(0.05); // 2.4 : updated to 0 RJS

    // The stator current at which the wheels start to slip;
    // This needs to be tuned to your individual robot
    private static final double SLIP_CURRENT_AMPS = 95.0;

    // Theoretical free speed (m/s) at 12v applied output;
    // This needs to be tuned to your individual robot
    private static final double SPEED_AT_12V_MPS = 5.0;

    // Every 1 rotation of the azimuth results in kCoupleRatio drive motor turns;
    // This may need to be tuned to your individual robot
    private static final double COUPLE_RATIO = 3.5;

    private static final double DRIVE_GEAR_RATIO = 6.12; // L3: 6.12, L2: 5.14 //4.572
    private static final double STEER_GEAR_RATIO = 21.4285714286; // Mk4i: (150.0/7.0), Mk4: 12.8
    private static final double WHEEL_RADIUS_INCH = 1.8; // 1.6090288; // 1.59997;

    private static final boolean STEER_MOTOR_REVERSED = true;
    private static final boolean INVERT_LEFT_DRIVE = false;
    private static final boolean INVERT_RIGHT_DRIVE = false; // true;

    private static final double CHASSIS_WIDTH = 15.0;
    private static final double CHASSIS_LENGTH = 15.0;

    public static final double MAX_DRIVE_SPEED = 5; // 6 meters per second desired top speed
>>>>>>> 007a2d11
    public static final double MAX_DRIVE_ANGULAR_RATE =
        LOADER.getDoubleValue("drive", "com", "MAX_DRIVE_ANGULAR_RATE");
    public static final double CRAWL_DRIVE_SPEED = 0.4;
    public static final double MAX_TARGET_SPEED = 1;

    private static final SwerveModuleConstantsFactory ConstantCreator =
        new SwerveModuleConstantsFactory()
            .withDriveMotorGearRatio(DRIVE_GEAR_RATIO)
            .withSteerMotorGearRatio(STEER_GEAR_RATIO)
            .withWheelRadius(WHEEL_RADIUS_INCH)
            .withSlipCurrent(SLIP_CURRENT_AMPS)
            .withSteerMotorGains(STEER_GAINS)
            .withDriveMotorGains(DRIVE_GAINS)
            .withSpeedAt12VoltsMps(SPEED_AT_12V_MPS)
            .withFeedbackSource(
                SteerFeedbackType.None) // .withFeedbackSource(SteerFeedbackType.FusedCANcoder)
            // CRH: Removed
            // for AnalogEncoders
            .withCouplingGearRatio(COUPLE_RATIO)
            .withSteerMotorInverted(STEER_MOTOR_REVERSED)
            .withSteerMotorClosedLoopOutput(ClosedLoopOutputType.Voltage)
            .withDriveMotorClosedLoopOutput(ClosedLoopOutputType.TorqueCurrentFOC);

    public static final SwerveModuleConstants FL_MODULE_CONSTANTS =
        ConstantCreator.createModuleConstants(
            LOADER.getIntValue("drive", "fl", "STEER_ID"),
            LOADER.getIntValue("drive", "fl", "DRIVE_ID"),
            LOADER.getIntValue("drive", "fl", "ENCODER_ID"),
            0,
            Units.inchesToMeters(LOADER.getDoubleValue("drive", "fl", "X_POSITION")),
            Units.inchesToMeters(LOADER.getDoubleValue("drive", "fl", "Y_POSITION")),
            LOADER.getBoolValue("drive", "fl", "INVERT_DRIVE"));
    public static final SwerveModuleConstants FR_MODULE_CONSTANTS =
        ConstantCreator.createModuleConstants(
            LOADER.getIntValue("drive", "fr", "STEER_ID"),
            LOADER.getIntValue("drive", "fr", "DRIVE_ID"),
            LOADER.getIntValue("drive", "fr", "ENCODER_ID"),
            0,
            Units.inchesToMeters(LOADER.getDoubleValue("drive", "fr", "X_POSITION")),
            Units.inchesToMeters(LOADER.getDoubleValue("drive", "fr", "Y_POSITION")),
            LOADER.getBoolValue("drive", "fr", "INVERT_DRIVE"));
    public static final SwerveModuleConstants BL_MODULE_CONSTANTS =
        ConstantCreator.createModuleConstants(
            LOADER.getIntValue("drive", "bl", "STEER_ID"),
            LOADER.getIntValue("drive", "bl", "DRIVE_ID"),
            LOADER.getIntValue("drive", "bl", "ENCODER_ID"),
            0,
            Units.inchesToMeters(LOADER.getDoubleValue("drive", "bl", "X_POSITION")),
            Units.inchesToMeters(LOADER.getDoubleValue("drive", "bl", "Y_POSITION")),
            LOADER.getBoolValue("drive", "bl", "INVERT_DRIVE"));
    public static final SwerveModuleConstants BR_MODULE_CONSTANTS =
        ConstantCreator.createModuleConstants(
            LOADER.getIntValue("drive", "br", "STEER_ID"),
            LOADER.getIntValue("drive", "br", "DRIVE_ID"),
            LOADER.getIntValue("drive", "br", "ENCODER_ID"),
            0,
            Units.inchesToMeters(LOADER.getDoubleValue("drive", "br", "X_POSITION")),
            Units.inchesToMeters(LOADER.getDoubleValue("drive", "br", "Y_POSITION")),
            LOADER.getBoolValue("drive", "br", "INVERT_DRIVE"));
  }

  public static final class FeederConstants {
    public static final int LEFT_FEEDER_MOTOR = 11;
    public static final int RIGHT_FEEDER_MOTOR = 10;
    public static final boolean LEFT_FEEDER_INVERTED = true;
    public static final boolean RIGHT_FEEDER_INVERTED = false;
    public static final double FEEDER_SPEED = 0.15;
    public static final double SCORE_SPEED = 0.5;
    public static final double IDLE_SPEED = 0;
    public static final double AMP_SPIKE_THRESHHOLD = 25;
  }


  public static final class ClawConstants {
    public static final int CLAMP_MOTOR_ID = 11;
    public static final int WHEEL_MOTOR_ID = 12;
    public static final double CLOSED_ANGLE = -0.02; 
    public static final double OPEN_ANGLE = 0.72622613981267;
    public static final double LOAD_ANGLE = 0.30;
    public static final double WHEEL_SHOOT_SPEED = 0.30;
    public static final double WHEEL_LOAD_SPEED = -0.1;
    public static final double CLAMP_SENSOR_TO_MECHANISM_RATION = 36 / 11;
    public static final double CLAMP_CURRENT_LIMIT = 10;
    public static final double CLAMP_ZERO_OFFSET = 0.11962890625;
    public static final double CLOSED_VOLTS = -1.0;

    public static final Slot0Configs CLAMP_GAINS =
        new Slot0Configs()
            .withKP(20.0)
            // .withKI(1.5) // DO NOT TOUCH!!!!!!!!!
            .withKD(0.0)
            .withKS(0.15)
            .withKV(0.0)
            .withKA(0.0)
            .withKG(0.0);

  public class ClimberConstants {
    public static final int CLIMBER_ID = 35;
    public static final double DEPLOYED_ROTATIONS = 30;
    public static final double RETRACTED_ROTATIONS = 30;
    public static final Slot0Configs CLIMBER_GAINS =
        new Slot0Configs().withKP(0.0).withKD(0.0).withKS(0.0).withKV(0.0).withKA(0.0);

  public class ElevatorConstants {
    // Elevator Constants
    public static final int ELEVATOR_MASTER_ID = 21;
    public static final int ELEVATOR_FOLLOWER_ID = 22;
    public static final int ELEVATOR_LIMIT_SWITCH_PORT_NUMBER = 4;
    public static final double ELEVATOR_TARGET_THRESHOLD = 0.25; // In m
    public static final double ELEVATOR_MAX_HEIGHT = 0.0; // In m
    public static final InvertedValue ELEVATOR_MASTER_INVERSION_ = InvertedValue.Clockwise_Positive;
    public static final InvertedValue ELEVATOR_FOLLOWER_INVERSION =
        InvertedValue.CounterClockwise_Positive;
    public static final double ELEVATOR_SENSOR_TO_MECHANISM_RATIO = 0;
    public static final double ELEVATOR_CRUISE_VELOCITY = 0;
    public static final double ELEVATOR_ACCELERATION = 0;
    public static final double ELEVATOR_EXPO_KV = 0;
    public static final double ELEVATOR_EXPO_KA = 0;
    public static final double ELEVATOR_ZERO_THRESHOLD = 0; // In m
    public static final double ROTOR_TO_CENSOR_RATIO = 1;

    // Arm Constants:
    public static final int ARM_MOTOR_ID = 23;
    public static final int ARM_ENCODER_ID = 24;
    public static final double ARM_TARGET_THRESHOLD = 0.25; // In rads
    public static final InvertedValue ARM_FOLLOWER_INVERSION = InvertedValue.Clockwise_Positive;
    public static final double ARM_HOME_POSITION = 0;
    public static final double ARM_SENSOR_TO_MECHANISM_RATIO = 0;
    public static final double ARM_CRUISE_VELOCITY = 0;
    public static final double ARM_ACCELERATION = 0;
    public static final double ARM_EXPO_KV = 0;
    public static final double ARM_EXPO_KA = 0;
    public static final double ARM_LOWER_LIMIT = 0;

    public static final Slot0Configs ELEVATOR_GAINS =
        new Slot0Configs()
            .withKP(0.0)
            .withKI(0.0) // <-DO NOT TOUCH!!!!!!!!!
            .withKD(0.0)
            .withKS(0.0)
            .withKV(0.0)
            .withKA(0.0)
            .withKG(0.0)
            .withGravityType(GravityTypeValue.Elevator_Static);

    public static final Slot0Configs ARM_GAINS =
        new Slot0Configs()
            .withKP(0.0)
            .withKI(0.0) // DO NOT TOUCH!!!!!!!!!
            .withKD(0.0)
            .withKS(0.0)
            .withKV(0.0)
            .withKA(0.0)
            .withKG(0.0)
            .withGravityType(GravityTypeValue.Arm_Cosine);
  }
}<|MERGE_RESOLUTION|>--- conflicted
+++ resolved
@@ -53,7 +53,6 @@
     // - VelocityTorqueCurrentFOC, if DrivetrainConstants.SupportsPro is true
     private static final Slot0Configs DRIVE_GAINS =
         new Slot0Configs()
-<<<<<<< HEAD
             .withKP(LOADER.getDoubleValue("drive", "com", "STEER_GAINS_P"))
             .withKI(LOADER.getDoubleValue("drive", "com", "STEER_GAINS_I"))
             .withKD(LOADER.getDoubleValue("drive", "com", "STEER_GAINS_D"))
@@ -77,39 +76,11 @@
         LOADER.getBoolValue("drive", "com", "STEER_MOTOR_REVERSED");
     public static final double MAX_DRIVE_SPEED =
         LOADER.getDoubleValue("drive", "com", "MAX_DRIVE_SPEED");
-=======
-            .withKP(6.25)
-            .withKI(0.0)
-            .withKD(0.01) // 7 : updated to 3 RJS
-            .withKS(0.2)
-            .withKV(0.12)
-            .withKA(0.05); // 2.4 : updated to 0 RJS
-
-    // The stator current at which the wheels start to slip;
-    // This needs to be tuned to your individual robot
-    private static final double SLIP_CURRENT_AMPS = 95.0;
-
-    // Theoretical free speed (m/s) at 12v applied output;
-    // This needs to be tuned to your individual robot
-    private static final double SPEED_AT_12V_MPS = 5.0;
-
-    // Every 1 rotation of the azimuth results in kCoupleRatio drive motor turns;
-    // This may need to be tuned to your individual robot
-    private static final double COUPLE_RATIO = 3.5;
-
-    private static final double DRIVE_GEAR_RATIO = 6.12; // L3: 6.12, L2: 5.14 //4.572
-    private static final double STEER_GEAR_RATIO = 21.4285714286; // Mk4i: (150.0/7.0), Mk4: 12.8
-    private static final double WHEEL_RADIUS_INCH = 1.8; // 1.6090288; // 1.59997;
-
-    private static final boolean STEER_MOTOR_REVERSED = true;
-    private static final boolean INVERT_LEFT_DRIVE = false;
-    private static final boolean INVERT_RIGHT_DRIVE = false; // true;
 
     private static final double CHASSIS_WIDTH = 15.0;
     private static final double CHASSIS_LENGTH = 15.0;
 
     public static final double MAX_DRIVE_SPEED = 5; // 6 meters per second desired top speed
->>>>>>> 007a2d11
     public static final double MAX_DRIVE_ANGULAR_RATE =
         LOADER.getDoubleValue("drive", "com", "MAX_DRIVE_ANGULAR_RATE");
     public static final double CRAWL_DRIVE_SPEED = 0.4;
