package frc.mw_lib.geometry;

import edu.wpi.first.math.geometry.Pose2d;
import edu.wpi.first.math.geometry.Rotation2d;
import edu.wpi.first.math.geometry.Translation2d;
import edu.wpi.first.networktables.NetworkTableInstance;
import edu.wpi.first.networktables.StructArrayPublisher;

/**
 * This class models a region of the field. It is defined by its center and radius Credit to
 * frc-3061 for base code
 */
public class CircularRegion implements Region {
  private Translation2d center_;
  private String name_;
  private double radius_;
<<<<<<< HEAD
  private StructArrayPublisher<Translation2d> array_publisher_;
=======
  private StructArrayPublisher<Translation2d> array_publisher_ =
        NetworkTableInstance.getDefault()
            .getStructArrayTopic(name_, Translation2d.struct)
            .publish();
>>>>>>> 144b5e46

  /**
   * Create a Region2d, a polygon, from an array of Translation2d specifying vertices of a polygon.
   * The polygon is created using the even-odd winding rule.
   *
   * @param points the array of Translation2d that define the vertices of the region.
   * @param regionName the name of the region that is used for logging
   */
  public CircularRegion(Translation2d center, double radius, String region_name) {
    radius_ = radius;
    name_ = region_name;
<<<<<<< HEAD
    array_publisher_ =
        NetworkTableInstance.getDefault()
            .getStructArrayTopic("Regions/" + name_, Translation2d.struct)
            .publish();
=======
>>>>>>> 144b5e46
    constructAllianceRegion(center);
    logPoints();
  }

<<<<<<< HEAD
  public void constructAllianceRegion(Translation2d center) {
=======
  public void constructAllianceRegion(Translation2d center){
>>>>>>> 144b5e46
    center_ = center;
  }

  /**
   * Log the circumference of the circle in 360 points. These can be visualized using AdvantageScope
   * to confirm that the regions are properly defined.
   */
  public void logPoints() {
    Translation2d[] points = new Translation2d[360];
    for (int i = 0; i < 360; i++) {
      points[i] =
          center_
              .plus(new Translation2d(radius_, 0))
              .rotateAround(center_, Rotation2d.fromDegrees(i));
    }
    array_publisher_.set(points);
  }

  /**
   * Returns true if the region contains a given Pose2d.
   *
   * @param other the given pose2d
   * @return if the pose is inside the region
   */
  public boolean contains(Pose2d other) {
    return center_.getDistance(other.getTranslation()) < radius_;
  }
}<|MERGE_RESOLUTION|>--- conflicted
+++ resolved
@@ -5,6 +5,7 @@
 import edu.wpi.first.math.geometry.Translation2d;
 import edu.wpi.first.networktables.NetworkTableInstance;
 import edu.wpi.first.networktables.StructArrayPublisher;
+import frc.lib.FieldConstants;
 
 /**
  * This class models a region of the field. It is defined by its center and radius Credit to
@@ -14,14 +15,7 @@
   private Translation2d center_;
   private String name_;
   private double radius_;
-<<<<<<< HEAD
   private StructArrayPublisher<Translation2d> array_publisher_;
-=======
-  private StructArrayPublisher<Translation2d> array_publisher_ =
-        NetworkTableInstance.getDefault()
-            .getStructArrayTopic(name_, Translation2d.struct)
-            .publish();
->>>>>>> 144b5e46
 
   /**
    * Create a Region2d, a polygon, from an array of Translation2d specifying vertices of a polygon.
@@ -33,23 +27,16 @@
   public CircularRegion(Translation2d center, double radius, String region_name) {
     radius_ = radius;
     name_ = region_name;
-<<<<<<< HEAD
     array_publisher_ =
         NetworkTableInstance.getDefault()
             .getStructArrayTopic("Regions/" + name_, Translation2d.struct)
             .publish();
-=======
->>>>>>> 144b5e46
-    constructAllianceRegion(center);
+    constructAllianceRegion(false);
     logPoints();
   }
 
-<<<<<<< HEAD
-  public void constructAllianceRegion(Translation2d center) {
-=======
-  public void constructAllianceRegion(Translation2d center){
->>>>>>> 144b5e46
-    center_ = center;
+  public void constructAllianceRegion(boolean flip) {
+    center_.rotateAround(FieldConstants.FIELD_CENTER, Rotation2d.fromDegrees(180));
   }
 
   /**
