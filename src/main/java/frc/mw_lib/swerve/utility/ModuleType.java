package frc.mw_lib.swerve.utility;

import edu.wpi.first.wpilibj.DataLogManager;
import frc.mw_lib.util.ConstantsLoader;
import java.util.Hashtable;

public class ModuleType {
  public final String name;
  public final double steerRatio;
  public final double driveRatio;

  private static final ConstantsLoader LOADER = ConstantsLoader.getInstance();

  ModuleType(String name, double steerRatio, double driveRatio) {
    this.name = name;
    this.steerRatio = steerRatio;
    this.driveRatio = driveRatio;
  }

  private static final ModuleType[] ALL_TYPES = {
    // MK4I
    // https://www.swervedrivespecialties.com/collections/kits/products/mk4i-swerve-module
    new ModuleType("MK4I-L1", 150.0 / 7.0, 8.14),
    new ModuleType("MK4I-L2", 150.0 / 7.0, 6.75),
<<<<<<< HEAD
=======
    new ModuleType("MK4I-L3", 150.0 / 7.0, 6.12),
>>>>>>> 5f57fdf1

    // MK4I Adapter 16T Pinion Kit
    // https://www.swervedrivespecialties.com/products/kit-adapter-16t-drive-pinion-gear-mk4i
    new ModuleType("MK4I-L1+", 150.0 / 7.0, 7.13),
    new ModuleType("MK4I-L2+", 150.0 / 7.0, 5.9),
    new ModuleType("MK4I-L3+", 150.0 / 7.0, 5.36),

    // MK4N
    // https://www.swervedrivespecialties.com/collections/kits/products/mk4n-swerve-module
    new ModuleType("MK4N-L1+", 18.75, 7.13),
    new ModuleType("MK4N-L2+", 18.75, 5.9),
    new ModuleType("MK4N-L3+", 18.75, 5.36),

    // MKC
    // https://www.swervedrivespecialties.com/collections/kits/products/mk4c-swerve-module
    new ModuleType("MK4C-L1+", 12.8, 7.13),
    new ModuleType("MK4C-L2+", 12.8, 5.9),
    new ModuleType("MK4C-L3+", 12.8, 5.36),

    // MK4
    // https://www.swervedrivespecialties.com/products/mk4-swerve-module
    new ModuleType("MK4-L1", 12.8, 8.14),
    new ModuleType("MK4-L2", 12.8, 6.75),
    new ModuleType("MK4-L3", 12.8, 6.12),
    new ModuleType("MK4-L4", 12.8, 5.14)
  };

  public static Hashtable<String, ModuleType> ALL_MODULE_TYPES = new Hashtable<>();

  static {
    for (ModuleType type : ALL_TYPES) {
      ALL_MODULE_TYPES.put(type.name, type);
    }
  }

  /**
   * @param position String represneting the module location [fl, fr, bl, br, etc..]
   * @return ModuleType to be load the gear ratio constants from
   */
  public static ModuleType getModuleType(String position) {
    String type = LOADER.getStringValue("drive", position, "MODULE_TYPE");
    String gearing = LOADER.getStringValue("drive", position, "MODULE_GEARING");
    ModuleType module = ALL_MODULE_TYPES.get(type + "-" + gearing);
    if (module == null) {
      DataLogManager.log(
          "ERROR: Invalid Module Type: " + type + "-" + gearing + "\nDefaulting to MK4I-L3");
      module = ALL_MODULE_TYPES.get("MK4I-L3");
    }
    return module;
  }
}<|MERGE_RESOLUTION|>--- conflicted
+++ resolved
@@ -22,10 +22,7 @@
     // https://www.swervedrivespecialties.com/collections/kits/products/mk4i-swerve-module
     new ModuleType("MK4I-L1", 150.0 / 7.0, 8.14),
     new ModuleType("MK4I-L2", 150.0 / 7.0, 6.75),
-<<<<<<< HEAD
-=======
     new ModuleType("MK4I-L3", 150.0 / 7.0, 6.12),
->>>>>>> 5f57fdf1
 
     // MK4I Adapter 16T Pinion Kit
     // https://www.swervedrivespecialties.com/products/kit-adapter-16t-drive-pinion-gear-mk4i
