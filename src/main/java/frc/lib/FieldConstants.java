
// Copyright (c) 2025 FRC 6328
// http://github.com/Mechanical-Advantage
//
// Use of this source code is governed by an MIT-style
// license that can be found in the LICENSE file at
// the root directory of this project.

package frc.lib;

import edu.wpi.first.math.geometry.*;
import edu.wpi.first.math.util.Units;
import java.util.ArrayList;
import java.util.HashMap;
import java.util.List;
import java.util.Map;

/**
 * Contains various field dimensions and useful reference points. All units are in meters and poses
 * have a blue alliance origin.
 */
public class FieldConstants {
  public static final double FIELD_LENGTH = Units.inchesToMeters(690.876);
  public static final double FIELD_WIDTH = Units.inchesToMeters(317);
<<<<<<< HEAD
  public static final Translation2d FIELD_CENTER =
      new Translation2d(FIELD_LENGTH / 2, FIELD_WIDTH / 2);
=======
  public static final Translation2d FIELD_CENTER = new Translation2d(FIELD_LENGTH/2, FIELD_WIDTH/2);
>>>>>>> 144b5e46
  public static final double STARTING_LINE_X =
      Units.inchesToMeters(299.438); // Measured from the inside of starting line
  public static final double ALGAE_DIAMETER = Units.inchesToMeters(16);

  public static class Processor {
    public static final Pose2d CENTER_FACE =
        new Pose2d(Units.inchesToMeters(235.726), 0, Rotation2d.fromDegrees(90));
  }

  public static class Barge {
    public static final Translation2d FAR_CAGE =
        new Translation2d(Units.inchesToMeters(345.428), Units.inchesToMeters(286.779));
    public static final Translation2d MIDDLE_CAGE =
        new Translation2d(Units.inchesToMeters(345.428), Units.inchesToMeters(242.855));
    public static final Translation2d CLOSE_CAGE =
        new Translation2d(Units.inchesToMeters(345.428), Units.inchesToMeters(199.947));

    // Measured from floor to bottom of cage
    public static final double DEEP_HEIGHT = Units.inchesToMeters(3.125);
    public static final double SHALLOW_HEIGHT = Units.inchesToMeters(30.125);
  }

  public static class CoralStation {
    public static final Pose2d LEFT_CENTER_FACE =
        new Pose2d(
            Units.inchesToMeters(33.526),
            Units.inchesToMeters(291.176),
            Rotation2d.fromDegrees(90 - 144.011));
    public static final Pose2d RIGHT_CENTER_FACE =
        new Pose2d(
            Units.inchesToMeters(33.526),
            Units.inchesToMeters(25.824),
            Rotation2d.fromDegrees(144.011 - 90));
  }

  public static class Reef {
    public static final Translation2d CENTER =
        new Translation2d(Units.inchesToMeters(176.746), Units.inchesToMeters(158.501));
    public static final double FACE_TO_ZONE_LINE =
        Units.inchesToMeters(12); // Side of the reef to the inside of the reef zone line

    public static final Pose2d[] CENTER_FACES =
        new Pose2d[6]; // Starting facing the driver station in clockwise order
    public static final List<Map<ReefHeight, Pose3d>> BRANCH_POSITIONS =
        new ArrayList<>(); // Starting at the right branch facing the driver station in clockwise

    static {
      // Initialize faces
      CENTER_FACES[0] =
          new Pose2d(
              Units.inchesToMeters(144.003),
              Units.inchesToMeters(158.500),
              Rotation2d.fromDegrees(180));
      CENTER_FACES[1] =
          new Pose2d(
              Units.inchesToMeters(160.373),
              Units.inchesToMeters(186.857),
              Rotation2d.fromDegrees(120));
      CENTER_FACES[2] =
          new Pose2d(
              Units.inchesToMeters(193.116),
              Units.inchesToMeters(186.858),
              Rotation2d.fromDegrees(60));
      CENTER_FACES[3] =
          new Pose2d(
              Units.inchesToMeters(209.489),
              Units.inchesToMeters(158.502),
              Rotation2d.fromDegrees(0));
      CENTER_FACES[4] =
          new Pose2d(
              Units.inchesToMeters(193.118),
              Units.inchesToMeters(130.145),
              Rotation2d.fromDegrees(-60));
      CENTER_FACES[5] =
          new Pose2d(
              Units.inchesToMeters(160.375),
              Units.inchesToMeters(130.144),
              Rotation2d.fromDegrees(-120));

      // Initialize branch positions
      for (int face = 0; face < 6; face++) {
        Map<ReefHeight, Pose3d> fillRight = new HashMap<>();
        Map<ReefHeight, Pose3d> fillLeft = new HashMap<>();
        for (var level : ReefHeight.values()) {
          Pose2d poseDirection = new Pose2d(CENTER, Rotation2d.fromDegrees(180 - (60 * face)));
          double adjustX = Units.inchesToMeters(30.738);
          double adjustY = Units.inchesToMeters(6.469);

          fillRight.put(
              level,
              new Pose3d(
                  new Translation3d(
                      poseDirection
                          .transformBy(new Transform2d(adjustX, adjustY, new Rotation2d()))
                          .getX(),
                      poseDirection
                          .transformBy(new Transform2d(adjustX, adjustY, new Rotation2d()))
                          .getY(),
                      level.HEIGHT),
                  new Rotation3d(
                      0, (level.PITCH.getRadians()), poseDirection.getRotation().getRadians())));
          fillLeft.put(
              level,
              new Pose3d(
                  new Translation3d(
                      poseDirection
                          .transformBy(new Transform2d(adjustX, -adjustY, new Rotation2d()))
                          .getX(),
                      poseDirection
                          .transformBy(new Transform2d(adjustX, -adjustY, new Rotation2d()))
                          .getY(),
                      level.HEIGHT),
                  new Rotation3d(
                      0, (level.PITCH.getRadians()), poseDirection.getRotation().getRadians())));
        }
        BRANCH_POSITIONS.add(fillRight);
        BRANCH_POSITIONS.add(fillLeft);
      }
    }
  }

  public static class StagingPositions {
    // Measured from the center of the ice cream
    public static final Pose2d LEFT_ICE_CREAM =
        new Pose2d(Units.inchesToMeters(48), Units.inchesToMeters(230.5), new Rotation2d());
    public static final Pose2d MIDDLE_ICE_CREAM =
        new Pose2d(Units.inchesToMeters(48), Units.inchesToMeters(158.5), new Rotation2d());
    public static final Pose2d RIGHT_ICE_CREAM =
        new Pose2d(Units.inchesToMeters(48), Units.inchesToMeters(86.5), new Rotation2d());
  }

  public enum ReefHeight {
    L4(Units.inchesToMeters(72), Rotation2d.fromDegrees(-90)),
    L3(Units.inchesToMeters(47.625), Rotation2d.fromDegrees(-35)),
    L2(Units.inchesToMeters(31.875), Rotation2d.fromDegrees(-35)),
    L1(Units.inchesToMeters(18), Rotation2d.fromDegrees(0));

    ReefHeight(double height, Rotation2d pitch) {
      this.HEIGHT = height;
      this.PITCH = pitch; // in degrees
    }

    public final double HEIGHT;
    public final Rotation2d PITCH;
  }
}<|MERGE_RESOLUTION|>--- conflicted
+++ resolved
@@ -1,4 +1,3 @@
-
 // Copyright (c) 2025 FRC 6328
 // http://github.com/Mechanical-Advantage
 //
@@ -22,12 +21,8 @@
 public class FieldConstants {
   public static final double FIELD_LENGTH = Units.inchesToMeters(690.876);
   public static final double FIELD_WIDTH = Units.inchesToMeters(317);
-<<<<<<< HEAD
   public static final Translation2d FIELD_CENTER =
       new Translation2d(FIELD_LENGTH / 2, FIELD_WIDTH / 2);
-=======
-  public static final Translation2d FIELD_CENTER = new Translation2d(FIELD_LENGTH/2, FIELD_WIDTH/2);
->>>>>>> 144b5e46
   public static final double STARTING_LINE_X =
       Units.inchesToMeters(299.438); // Measured from the inside of starting line
   public static final double ALGAE_DIAMETER = Units.inchesToMeters(16);
