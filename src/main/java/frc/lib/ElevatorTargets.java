package frc.lib;

import edu.wpi.first.math.geometry.Translation3d;
import edu.wpi.first.math.util.Units;
import frc.robot.Constants;
import java.util.ArrayList;
import java.util.Arrays;
import java.util.List;

public class ElevatorTargets {
<<<<<<< HEAD
  private static double IN_PERRIMITER_X = Units.inchesToMeters(9.246 - 2);
  private static double BRACH_HIGHT_BUMP = Units.inchesToMeters(5.921);
=======
  private static final double coral_offset = 6;
  private static final TargetData L4_INT =
      new TargetData(
          FieldConstants.ReefHeight.L4.HEIGHT + Units.inchesToMeters(11),
          Units.degreesToRadians(-270),
          ControlType.EFFECTOR,
          "L4_INT");

  private static final TargetData STATION_INT =
      new TargetData(
          0.8468 + Units.inchesToMeters(8), (-1.027767), ControlType.EFFECTOR, "STATION_INT");

  private static final TargetData L3_INT =
      new TargetData(
          FieldConstants.ReefHeight.L3.HEIGHT + Units.inchesToMeters(8),
          Units.degreesToRadians(-270),
          ControlType.EFFECTOR,
          "L3_INT");

  private static final TargetData L2_INT =
      new TargetData(
          FieldConstants.ReefHeight.L2.HEIGHT + Units.inchesToMeters(15),
          Units.degreesToRadians(-270),
          ControlType.EFFECTOR,
          "L2_INT");

  private static final TargetData L1_INT =
      new TargetData(
          FieldConstants.ReefHeight.L1.HEIGHT + Units.inchesToMeters(8),
          Units.degreesToRadians(-270),
          ControlType.EFFECTOR,
          "L1_INT");

  private static final TargetData CLIMB_INT =
      new TargetData(
          ElevatorConstants.ELEVATOR_HEIGHT_PIVOT_MIN + Units.inchesToMeters(12),
          Units.degreesToRadians(0),
          ControlType.PIVOT,
          "CLIMB_INT");

  public static TargetData CURRENT_STOW_INT =
      new TargetData(
          ElevatorConstants.ELEVATOR_HEIGHT_PIVOT_SAFETY + Units.inchesToMeters(12),
          Units.degreesToRadians(-120),
          ControlType.PIVOT,
          "CURRENT_STOW_INT");

  public static final TargetData HIGH_STOW_INT =
      new TargetData(
          ElevatorConstants.ELEVATOR_HEIGHT_PIVOT_SAFETY + Units.inchesToMeters(12),
          Units.degreesToRadians(-120),
          ControlType.PIVOT,
          "HIGH_STOW_INT");

  public static final TargetData LOW_STOW_INT =
      new TargetData(
          ElevatorConstants.ELEVATOR_HEIGHT_PIVOT_SAFETY + Units.inchesToMeters(6),
          Units.degreesToRadians(-120),
          ControlType.PIVOT,
          "LOW_STOW_INT");

  private static final TargetData ALGAE_STOW_ENTER =
      new TargetData(
          ElevatorConstants.ELEVATOR_HEIGHT_PIVOT_SAFETY + Units.inchesToMeters(12),
          Units.degreesToRadians(-270),
          ControlType.PIVOT,
          "ALGAE_STOW_ENTER");

  private static final TargetData CORAL_STOW_ENTER =
      new TargetData(
          ElevatorConstants.ELEVATOR_HEIGHT_PIVOT_SAFETY + Units.inchesToMeters(12),
          Units.degreesToRadians(-270),
          ControlType.PIVOT,
          "CORAL_STOW_ENTER");
>>>>>>> be3871ee

  public enum TargetType {
    SAFETY(new TargetData(new Translation3d(), "SAFETY"), Arrays.asList(), Arrays.asList()),
    L4(
        new TargetData(
            new Translation3d(
                Units.inchesToMeters(16.031),
                0,
                FieldConstants.ReefHeight.L4.HEIGHT + Units.inchesToMeters(4.047)),
            "L4"),
        Arrays.asList(new Translation3d(IN_PERRIMITER_X, 0, Units.inchesToMeters(68.109))),
        Arrays.asList(new Translation3d(IN_PERRIMITER_X, 0, Units.inchesToMeters(68.109)))),
    L3(
        new TargetData(
            new Translation3d(
                Units.inchesToMeters(16.593),
                0,
                FieldConstants.ReefHeight.L3.HEIGHT + BRACH_HIGHT_BUMP),
            "L3"),
<<<<<<< HEAD
        Arrays.asList(
            new Translation3d(
                IN_PERRIMITER_X, 0, FieldConstants.ReefHeight.L3.HEIGHT + BRACH_HIGHT_BUMP)),
        Arrays.asList(
            new Translation3d(
                IN_PERRIMITER_X, 0, FieldConstants.ReefHeight.L3.HEIGHT + BRACH_HIGHT_BUMP))),
=======
        Optional.of(L3_INT),
        Optional.empty()),
    L3_HIGH(
        new TargetData(
            FieldConstants.ReefHeight.L3.HEIGHT
                + Units.inchesToMeters(8)
                + Units.inchesToMeters(coral_offset),
            Units.degreesToRadians(-180 - (180 - 125)),
            ControlType.EFFECTOR,
            "L3"),
        Optional.empty(),
        Optional.empty()),
>>>>>>> be3871ee
    L2(
        new TargetData(
            new Translation3d(
                Units.inchesToMeters(16.593),
                0,
                FieldConstants.ReefHeight.L2.HEIGHT + BRACH_HIGHT_BUMP),
            "L2"),
<<<<<<< HEAD
        Arrays.asList(
            new Translation3d(
                IN_PERRIMITER_X, 0, FieldConstants.ReefHeight.L2.HEIGHT + BRACH_HIGHT_BUMP)),
        Arrays.asList(
            new Translation3d(
                IN_PERRIMITER_X, 0, FieldConstants.ReefHeight.L2.HEIGHT + BRACH_HIGHT_BUMP))),
=======
        Optional.of(L2_INT),
        Optional.empty()),
    L2_HIGH(
        new TargetData(
            FieldConstants.ReefHeight.L2.HEIGHT
                + Units.inchesToMeters(8)
                + Units.inchesToMeters(coral_offset),
            Units.degreesToRadians(-180 - (180 - 125)),
            ControlType.EFFECTOR,
            "L2"),
        Optional.empty(),
        Optional.empty()),
>>>>>>> be3871ee
    L1(
        new TargetData(
            new Translation3d(
                Constants.DrivetrainConstants.CENTER_OFFSET_X - 0.1,
                0,
                FieldConstants.ReefHeight.L1.HEIGHT),
            "L1"),
        Arrays.asList(),
        Arrays.asList()),
    STATION(new TargetData(new Translation3d(), "STATION"), Arrays.asList(), Arrays.asList()),
    CLIMB(new TargetData(new Translation3d(), "CLIMB"), Arrays.asList(), Arrays.asList()),
    CORAL_INTAKE(
        new TargetData(
            new Translation3d(-0.206312455806457, 0, 0.36658133576115 + Units.inchesToMeters(2)),
            "CORAL_INTAKE"),
        Arrays.asList(),
        Arrays.asList()),
    CORAL_STOW(
        new TargetData(CORAL_INTAKE.getTarget().getTranslation(), "CORAL_STOW"),
        Arrays.asList(),
        Arrays.asList()),
    ALGAE_LOW(new TargetData(new Translation3d(), "ALGAE_LOW"), Arrays.asList(), Arrays.asList()),
    ALGAE_HIGH(new TargetData(new Translation3d(), "ALGAE_HIGH"), Arrays.asList(), Arrays.asList()),
    ALGAE_PROCESSOR(
        new TargetData(new Translation3d(), "ALGAE_PROCESSOR"), Arrays.asList(), Arrays.asList()),
    BARGE(new TargetData(new Translation3d(), "BARGE"), Arrays.asList(), Arrays.asList()),
    ALGAE_STOW(new TargetData(new Translation3d(), "ALGAE_STOW"), Arrays.asList(), Arrays.asList());

    TargetType(TargetData target, List<Translation3d> enter, List<Translation3d> exit) {
      this.target = target;
      this.enter_trj = new ArrayList<Translation3d>(enter);
      this.exit_trj = new ArrayList<Translation3d>(exit);
    }

    private TargetData target;
    private ArrayList<Translation3d> enter_trj;
    private ArrayList<Translation3d> exit_trj;

    public ArrayList<Translation3d> getEnterTrj() {
      return enter_trj;
    }

    public ArrayList<Translation3d> getExitTrj() {
      return exit_trj;
    }

    public TargetData getTarget() {
      return target;
    }

    public void offSet(Translation3d t) {
      target.offSet(t);
    }

    public void resetOffsets() {
      target.resetOffsets();
    }

    public TargetData getLoggingObject() {
      return target;
    }
  }
}<|MERGE_RESOLUTION|>--- conflicted
+++ resolved
@@ -8,85 +8,8 @@
 import java.util.List;
 
 public class ElevatorTargets {
-<<<<<<< HEAD
-  private static double IN_PERRIMITER_X = Units.inchesToMeters(9.246 - 2);
-  private static double BRACH_HIGHT_BUMP = Units.inchesToMeters(5.921);
-=======
-  private static final double coral_offset = 6;
-  private static final TargetData L4_INT =
-      new TargetData(
-          FieldConstants.ReefHeight.L4.HEIGHT + Units.inchesToMeters(11),
-          Units.degreesToRadians(-270),
-          ControlType.EFFECTOR,
-          "L4_INT");
-
-  private static final TargetData STATION_INT =
-      new TargetData(
-          0.8468 + Units.inchesToMeters(8), (-1.027767), ControlType.EFFECTOR, "STATION_INT");
-
-  private static final TargetData L3_INT =
-      new TargetData(
-          FieldConstants.ReefHeight.L3.HEIGHT + Units.inchesToMeters(8),
-          Units.degreesToRadians(-270),
-          ControlType.EFFECTOR,
-          "L3_INT");
-
-  private static final TargetData L2_INT =
-      new TargetData(
-          FieldConstants.ReefHeight.L2.HEIGHT + Units.inchesToMeters(15),
-          Units.degreesToRadians(-270),
-          ControlType.EFFECTOR,
-          "L2_INT");
-
-  private static final TargetData L1_INT =
-      new TargetData(
-          FieldConstants.ReefHeight.L1.HEIGHT + Units.inchesToMeters(8),
-          Units.degreesToRadians(-270),
-          ControlType.EFFECTOR,
-          "L1_INT");
-
-  private static final TargetData CLIMB_INT =
-      new TargetData(
-          ElevatorConstants.ELEVATOR_HEIGHT_PIVOT_MIN + Units.inchesToMeters(12),
-          Units.degreesToRadians(0),
-          ControlType.PIVOT,
-          "CLIMB_INT");
-
-  public static TargetData CURRENT_STOW_INT =
-      new TargetData(
-          ElevatorConstants.ELEVATOR_HEIGHT_PIVOT_SAFETY + Units.inchesToMeters(12),
-          Units.degreesToRadians(-120),
-          ControlType.PIVOT,
-          "CURRENT_STOW_INT");
-
-  public static final TargetData HIGH_STOW_INT =
-      new TargetData(
-          ElevatorConstants.ELEVATOR_HEIGHT_PIVOT_SAFETY + Units.inchesToMeters(12),
-          Units.degreesToRadians(-120),
-          ControlType.PIVOT,
-          "HIGH_STOW_INT");
-
-  public static final TargetData LOW_STOW_INT =
-      new TargetData(
-          ElevatorConstants.ELEVATOR_HEIGHT_PIVOT_SAFETY + Units.inchesToMeters(6),
-          Units.degreesToRadians(-120),
-          ControlType.PIVOT,
-          "LOW_STOW_INT");
-
-  private static final TargetData ALGAE_STOW_ENTER =
-      new TargetData(
-          ElevatorConstants.ELEVATOR_HEIGHT_PIVOT_SAFETY + Units.inchesToMeters(12),
-          Units.degreesToRadians(-270),
-          ControlType.PIVOT,
-          "ALGAE_STOW_ENTER");
-
-  private static final TargetData CORAL_STOW_ENTER =
-      new TargetData(
-          ElevatorConstants.ELEVATOR_HEIGHT_PIVOT_SAFETY + Units.inchesToMeters(12),
-          Units.degreesToRadians(-270),
-          ControlType.PIVOT,
-          "CORAL_STOW_ENTER");
->>>>>>> be3871ee
+  private static final double IN_PERIMETER_X = Units.inchesToMeters(9.246 - 2);
+  private static final double BRANCH_HEIGHT_BUMP = Units.inchesToMeters(5.921);
 
   public enum TargetType {
     SAFETY(new TargetData(new Translation3d(), "SAFETY"), Arrays.asList(), Arrays.asList()),
@@ -97,64 +20,42 @@
                 0,
                 FieldConstants.ReefHeight.L4.HEIGHT + Units.inchesToMeters(4.047)),
             "L4"),
-        Arrays.asList(new Translation3d(IN_PERRIMITER_X, 0, Units.inchesToMeters(68.109))),
-        Arrays.asList(new Translation3d(IN_PERRIMITER_X, 0, Units.inchesToMeters(68.109)))),
+        Arrays.asList(new Translation3d(IN_PERIMETER_X, 0, Units.inchesToMeters(68.109))),
+        Arrays.asList(new Translation3d(IN_PERIMETER_X, 0, Units.inchesToMeters(68.109)))),
     L3(
         new TargetData(
             new Translation3d(
                 Units.inchesToMeters(16.593),
                 0,
-                FieldConstants.ReefHeight.L3.HEIGHT + BRACH_HIGHT_BUMP),
+                FieldConstants.ReefHeight.L3.HEIGHT + BRANCH_HEIGHT_BUMP),
             "L3"),
-<<<<<<< HEAD
         Arrays.asList(
             new Translation3d(
-                IN_PERRIMITER_X, 0, FieldConstants.ReefHeight.L3.HEIGHT + BRACH_HIGHT_BUMP)),
+                IN_PERIMETER_X, 0, FieldConstants.ReefHeight.L3.HEIGHT + BRANCH_HEIGHT_BUMP)),
         Arrays.asList(
             new Translation3d(
-                IN_PERRIMITER_X, 0, FieldConstants.ReefHeight.L3.HEIGHT + BRACH_HIGHT_BUMP))),
-=======
-        Optional.of(L3_INT),
-        Optional.empty()),
-    L3_HIGH(
-        new TargetData(
-            FieldConstants.ReefHeight.L3.HEIGHT
-                + Units.inchesToMeters(8)
-                + Units.inchesToMeters(coral_offset),
-            Units.degreesToRadians(-180 - (180 - 125)),
-            ControlType.EFFECTOR,
-            "L3"),
-        Optional.empty(),
-        Optional.empty()),
->>>>>>> be3871ee
+                IN_PERIMETER_X, 0, FieldConstants.ReefHeight.L3.HEIGHT + BRANCH_HEIGHT_BUMP))),
+    L3_FAR(
+        new TargetData(L3.getTarget().getTranslation(), "L3_FAR"),
+        Arrays.asList(),
+        Arrays.asList()),
     L2(
         new TargetData(
             new Translation3d(
                 Units.inchesToMeters(16.593),
                 0,
-                FieldConstants.ReefHeight.L2.HEIGHT + BRACH_HIGHT_BUMP),
+                FieldConstants.ReefHeight.L2.HEIGHT + BRANCH_HEIGHT_BUMP),
             "L2"),
-<<<<<<< HEAD
         Arrays.asList(
             new Translation3d(
-                IN_PERRIMITER_X, 0, FieldConstants.ReefHeight.L2.HEIGHT + BRACH_HIGHT_BUMP)),
+                IN_PERIMETER_X, 0, FieldConstants.ReefHeight.L2.HEIGHT + BRANCH_HEIGHT_BUMP)),
         Arrays.asList(
             new Translation3d(
-                IN_PERRIMITER_X, 0, FieldConstants.ReefHeight.L2.HEIGHT + BRACH_HIGHT_BUMP))),
-=======
-        Optional.of(L2_INT),
-        Optional.empty()),
-    L2_HIGH(
-        new TargetData(
-            FieldConstants.ReefHeight.L2.HEIGHT
-                + Units.inchesToMeters(8)
-                + Units.inchesToMeters(coral_offset),
-            Units.degreesToRadians(-180 - (180 - 125)),
-            ControlType.EFFECTOR,
-            "L2"),
-        Optional.empty(),
-        Optional.empty()),
->>>>>>> be3871ee
+                IN_PERIMETER_X, 0, FieldConstants.ReefHeight.L2.HEIGHT + BRANCH_HEIGHT_BUMP))),
+    L2_FAR(
+        new TargetData(L2.getTarget().getTranslation(), "L2_FAR"),
+        Arrays.asList(),
+        Arrays.asList()),
     L1(
         new TargetData(
             new Translation3d(
