package frc.lib;

import edu.wpi.first.math.geometry.Rotation2d;
import edu.wpi.first.math.util.Units;
import frc.lib.TargetData.ControlType;
import frc.robot.Constants.ElevatorConstants;
import java.util.Optional;

public class ElevatorTargets {
  public static Optional<Rotation2d> ReefStagingAngle = Optional.of(Rotation2d.fromDegrees(90));

  public enum Target {
    L4(
        new TargetData(
            FieldConstants.ReefHeight.L4.HEIGHT + Units.inchesToMeters(11),
            Rotation2d.fromDegrees(145.3),
            ControlType.EFFECTOR,
            ReefStagingAngle)),
    L3(
        new TargetData(
            FieldConstants.ReefHeight.L3.HEIGHT + Units.inchesToMeters(8),
            Rotation2d.fromDegrees(125),
            ControlType.EFFECTOR,
            ReefStagingAngle)),
    L2(
        new TargetData(
            FieldConstants.ReefHeight.L2.HEIGHT + Units.inchesToMeters(8),
            Rotation2d.fromDegrees(125),
            ControlType.EFFECTOR,
            ReefStagingAngle)),
    STATION(
        new TargetData(
            0.8468 + Units.inchesToMeters(4),
            Rotation2d.fromRadians(-1.027767),
            ControlType.EFFECTOR,
            Optional.empty())),
    CLIMB(
        new TargetData(
<<<<<<< HEAD
            ElevatorConstants.ELEVATOR_HEIGHT_PIVOT_MIN,
            Rotation2d.fromDegrees(0),
            ControlType.PIVOT)),
=======
            ElevatorConstants.ELEVATOR_HEIGHT_PIVOT_SAFETY + Units.inchesToMeters(0),
            new Rotation2d(),
            ControlType.PIVOT,
            Optional.empty())),
>>>>>>> 6b9bb334
    STOW(
        new TargetData(
            ElevatorConstants.ELEVATOR_HEIGHT_PIVOT_SAFETY + Units.inchesToMeters(0),
            Rotation2d.fromDegrees(-90),
            ControlType.PIVOT,
            Optional.empty())),
    CORAL_STOW(
        new TargetData(
            ElevatorConstants.ELEVATOR_HEIGHT_PIVOT_SAFETY + Units.inchesToMeters(0),
            Rotation2d.fromDegrees(90),
            ControlType.PIVOT,
            Optional.empty())),
    ALGAE_LOW(
        new TargetData(
            0.9702231159054557 + Units.inchesToMeters(0),
            Rotation2d.fromDegrees(149),
            ControlType.EFFECTOR,
            Optional.empty())),
    ALGAE_HIGH(
        new TargetData(
            1.2535345791562702 + Units.inchesToMeters(0),
            Rotation2d.fromDegrees(130.79),
            ControlType.EFFECTOR,
            Optional.empty())),
    ALGAE_PROCESSOR(
        new TargetData(
            0.6381 + Units.inchesToMeters(0),
            Rotation2d.fromDegrees(-55),
            ControlType.EFFECTOR,
            Optional.empty())),
    BARGE(
        new TargetData(
            2.159 + Units.inchesToMeters(0),
            Rotation2d.fromDegrees(90),
            ControlType.EFFECTOR,
            Optional.empty())),
    ALGAE_STOW(
        new TargetData(
            ElevatorConstants.ELEVATOR_HEIGHT_PIVOT_MIN + Units.inchesToMeters(0),
            Rotation2d.fromDegrees(90),
            ControlType.PIVOT,
            Optional.empty()));

    Target(TargetData td) {
      this.td = td;
    }

    // Height Methods
    /**
     * Returns the current height including the active offset
     *
     * @return
     */
    public double getHeight() {
      return td.getHeight();
    }

    /**
     * Adjusts the height offset by the supplied increment
     *
     * @param offset
     */
    public void offsetHeight(double offset) {
      td.offsetHeight(offset);
    }

    /**
     * Returns the current stored angle offset
     *
     * @return
     */
    public double getHeightOffset() {
      return td.getHeightOffset();
    }

    /** Reset the height offset to 0 */
    public void resetHeightOffset() {
      td.resetHeightOffset();
    }

    // Angle Methods
    /**
     * Returns the current angle including the active offset
     *
     * @return target angle
     */
    public Rotation2d getAngle() {
      return td.getAngle();
    }

    /**
     * Adjusts the angle offset by the supplied increment
     *
     * @param offset
     */
    public void offsetAngle(Rotation2d offset) {
      td.offsetAngle(offset);
    }

    /**
     * Returns the current stored angle offset
     *
     * @return
     */
    public Rotation2d getAngleOffset() {
      return td.getAngleOffset();
    }

    public Optional<Rotation2d> getStagingArmAngle() {
      return td.getStagingArmAngle();
    }

    /** Resets the angle offset to 0 */
    public void resetAngleOffset() {
      td.resetAngleOffset();
    }

    /**
     * Returns the control type associated with the target
     *
     * @return stored control type
     */
    public ControlType getControlType() {
      return td.type_;
    }

    public TargetData getLoggingObject() {
      return td;
    }

    private TargetData td;
  }
}<|MERGE_RESOLUTION|>--- conflicted
+++ resolved
@@ -36,16 +36,10 @@
             Optional.empty())),
     CLIMB(
         new TargetData(
-<<<<<<< HEAD
-            ElevatorConstants.ELEVATOR_HEIGHT_PIVOT_MIN,
+            ElevatorConstants.ELEVATOR_HEIGHT_PIVOT_MIN + Units.inchesToMeters(0),
             Rotation2d.fromDegrees(0),
-            ControlType.PIVOT)),
-=======
-            ElevatorConstants.ELEVATOR_HEIGHT_PIVOT_SAFETY + Units.inchesToMeters(0),
-            new Rotation2d(),
             ControlType.PIVOT,
             Optional.empty())),
->>>>>>> 6b9bb334
     STOW(
         new TargetData(
             ElevatorConstants.ELEVATOR_HEIGHT_PIVOT_SAFETY + Units.inchesToMeters(0),
