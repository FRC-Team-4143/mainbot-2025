{
    "subsystems": [
        "Climber"
    ],
    "drive": {
        "com": {
            "CENTER_OFFSET_X": 18,
            "SLIP_CURRENT": 50,
            "SPEED_AT_12V": 5.0,
            "COUPLE_RATIO": 3.5,
            "WHEEL_RADIUS_INCH": 1.8,
            "MAX_DRIVE_SPEED": 5.0,
            "MAX_DRIVE_ANGULAR_RATE": 6.28,
            "STEER_MOTOR_REVERSED": true,
            "DRIVE_GAINS_P": 0.5,
            "DRIVE_GAINS_I": 0,
            "DRIVE_GAINS_D": 0,
            "DRIVE_GAINS_S": 0.18,
            "DRIVE_GAINS_V": 0.117,
            "DRIVE_GAINS_A": 0,
            "STEER_GAINS_P": 80,
            "STEER_GAINS_I": 0,
            "STEER_GAINS_D": 0,
            "STEER_GAINS_S": 0,
            "STEER_GAINS_V": 0,
            "STEER_GAINS_A": 0
        },
        "fl": {
            "DRIVE_ID": 1,
            "STEER_ID": 2,
            "ENCODER_ID": 0,
            "X_POSITION": 7.5,
            "Y_POSITION": 7.5,
            "INVERT_DRIVE": false,
            "MODULE_TYPE": "MK4N",
            "MODULE_GEARING": "L2+"
        },
        "fr": {
            "DRIVE_ID": 3,
            "STEER_ID": 4,
            "ENCODER_ID": 1,
            "X_POSITION": 7.5,
            "Y_POSITION": -7.5,
            "INVERT_DRIVE": false,
            "MODULE_TYPE": "MK4I",
            "MODULE_GEARING": "L2+"
        },
        "bl": {
            "DRIVE_ID": 5,
            "STEER_ID": 6,
            "ENCODER_ID": 2,
            "X_POSITION": -7.5,
            "Y_POSITION": 7.5,
            "INVERT_DRIVE": false,
            "MODULE_TYPE": "MK4N",
            "MODULE_GEARING": "L2+"
        },
        "br": {
            "DRIVE_ID": 7,
            "STEER_ID": 8,
            "ENCODER_ID": 3,
            "X_POSITION": -7.5,
            "Y_POSITION": -7.5,
            "INVERT_DRIVE": false,
            "MODULE_TYPE": "MK4I",
            "MODULE_GEARING": "L2+"
        },
        "traj_controller": {
            "TRANSLATION_P": 0.5,
            "TRANSLATION_I": 0.0,
            "TRANSLATION_D": 0.0,
            "HEADING_P": 2.0,
            "HEADING_I": 0.0,
            "HEADING_D": 0.0
        },
        "pose_controller": {
            "TRANSLATION_P": 3.5,
            "TRANSLATION_I": 0.0,
            "TRANSLATION_D": 0.0,
            "HEADING_P": 3.0,
            "HEADING_I": 0.0,
            "HEADING_D": 0.0
        }
    },
    "imp": {
<<<<<<< HEAD
        "coral_offset": 1,
        "algae_offset": 1
=======
        "coral_offset": 0,
        "algae_offset": 0
>>>>>>> 00bf5b65
    },
    "elevator": {
        "CONTROLLER_P": 1.0,
        "CONTROLLER_I": 0.0,
        "CONTROLLER_D": 0.08,
        "CONTROLLER_S": 0.06766,
        "CONTROLLER_V": 0.11733,
        "CONTROLLER_A": 0.0070285,
        "CONTROLLER_G": 0.43,
        "HEIGHT_PIVOT_MIN": 28.5,
        "HEIGHT_PIVOT_MAX": 80.75,
        "ELEVATOR_GEAR_RATIO": 5
    },
    "arm": {
        "CONTROLLER_P": 40.0,
        "CONTROLLER_I": 0.0,
        "CONTROLLER_D": 0.0,
        "CONTROLLER_S": 0.024495,
        "CONTROLLER_V": 8.778,
        "CONTROLLER_A": 0.25148,
        "CONTROLLER_G": 0.28,
        "LENGTH_PIVOT_TO_FUNNEL": 11.5,
        "DEPTH_CORAL_POCKET": 10
    },
    "vision": {
        "camera0": {
            "NAME": "PC_Camera",
            "location": {
                "X": -1,
                "Y": -11.75,
<<<<<<< HEAD
                "Z": 6.25,
                "ROLL": 0,
                "PITCH": -15,
=======
                "Z": 7.25,
                "ROLL": 0,
                "PITCH": -5,
>>>>>>> 00bf5b65
                "YAW": 25
            }
        }
    },
    "auto": {
        "SCORING_DELAY": 0.2
    }
}<|MERGE_RESOLUTION|>--- conflicted
+++ resolved
@@ -83,13 +83,8 @@
         }
     },
     "imp": {
-<<<<<<< HEAD
-        "coral_offset": 1,
-        "algae_offset": 1
-=======
         "coral_offset": 0,
         "algae_offset": 0
->>>>>>> 00bf5b65
     },
     "elevator": {
         "CONTROLLER_P": 1.0,
@@ -120,15 +115,9 @@
             "location": {
                 "X": -1,
                 "Y": -11.75,
-<<<<<<< HEAD
-                "Z": 6.25,
-                "ROLL": 0,
-                "PITCH": -15,
-=======
                 "Z": 7.25,
                 "ROLL": 0,
                 "PITCH": -5,
->>>>>>> 00bf5b65
                 "YAW": 25
             }
         }
