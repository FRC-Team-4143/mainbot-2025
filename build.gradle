plugins {
    id "java"
    id "edu.wpi.first.GradleRIO" version "2025.2.1"
<<<<<<< HEAD
    //id 'com.diffplug.spotless' version '6.20.0'
=======
    id 'com.diffplug.spotless' version '6.20.0'
    id "com.peterabeles.gversion" version "1.10"
>>>>>>> 89121846
}

java {
    sourceCompatibility = JavaVersion.VERSION_17
    targetCompatibility = JavaVersion.VERSION_17
}

def ROBOT_MAIN_CLASS = "frc.robot.Main"

// Define my targets (RoboRIO) and artifacts (deployable files)
// This is added by GradleRIO's backing project DeployUtils.
deploy {
    targets {
        roborio(getTargetTypeClass('RoboRIO')) {
            // Team number is loaded either from the .wpilib/wpilib_preferences.json
            // or from command line. If not found an exception will be thrown.
            // You can use getTeamOrDefault(team) instead of getTeamNumber if you
            // want to store a team number in this file.
            team = project.frc.getTeamNumber()
            debug = project.frc.getDebugOrDefault(false)

            artifacts {
                // First part is artifact name, 2nd is artifact type
                // getTargetTypeClass is a shortcut to get the class type using a string

                frcJava(getArtifactTypeClass('FRCJavaArtifact')) {
                }

                // Static files artifact
                frcStaticFileDeploy(getArtifactTypeClass('FileTreeArtifact')) {
                    files = project.fileTree('src/main/deploy')
                    directory = '/home/lvuser/deploy'
                    deleteOldFiles = false // Change to true to delete files on roboRIO that no
                    // longer exist in deploy directory of this project
                }
            }
        }
    }
}

def deployArtifact = deploy.targets.roborio.artifacts.frcJava

// Set to true to use debug for JNI.
wpi.java.debugJni = false

// Set this to true to enable desktop support.
def includeDesktopSupport = false

// Defining my dependencies. In this case, WPILib (+ friends), and vendor libraries.
// Also defines JUnit 5.
dependencies {
    annotationProcessor wpi.java.deps.wpilibAnnotations()
    implementation wpi.java.deps.wpilib()
    implementation wpi.java.vendor.java()

    roborioDebug wpi.java.deps.wpilibJniDebug(wpi.platforms.roborio)
    roborioDebug wpi.java.vendor.jniDebug(wpi.platforms.roborio)

    roborioRelease wpi.java.deps.wpilibJniRelease(wpi.platforms.roborio)
    roborioRelease wpi.java.vendor.jniRelease(wpi.platforms.roborio)

    nativeDebug wpi.java.deps.wpilibJniDebug(wpi.platforms.desktop)
    nativeDebug wpi.java.vendor.jniDebug(wpi.platforms.desktop)
    simulationDebug wpi.sim.enableDebug()

    nativeRelease wpi.java.deps.wpilibJniRelease(wpi.platforms.desktop)
    nativeRelease wpi.java.vendor.jniRelease(wpi.platforms.desktop)
    simulationRelease wpi.sim.enableRelease()

    testImplementation 'org.junit.jupiter:junit-jupiter:5.10.1'
    testRuntimeOnly 'org.junit.platform:junit-platform-launcher'

    implementation 'com.github.shueja:Monologue:v1.0.0-beta6'
}

repositories {
    maven { url 'https://jitpack.io' }
}

test {
    useJUnitPlatform()
    systemProperty 'junit.jupiter.extensions.autodetection.enabled', 'true'
}

// Simulation configuration (e.g. environment variables).
wpi.sim.addGui().defaultEnabled = true
wpi.sim.addDriverstation()

// Setting up my Jar File. In this case, adding all libraries into the main jar ('fat jar')
// in order to make them all available at runtime. Also adding the manifest so WPILib
// knows where to look for our Robot Class.
jar {
    from {
        configurations.runtimeClasspath.collect {
            it.isDirectory() ? it : zipTree(it)
        }
    }
    from sourceSets.main.allSource
    manifest edu.wpi.first.gradlerio.GradleRIOPlugin.javaManifest(ROBOT_MAIN_CLASS)
    duplicatesStrategy = DuplicatesStrategy.INCLUDE
}

// Configure jar and deploy tasks
deployArtifact.jarTask = jar
wpi.java.configureExecutableTasks(jar)
wpi.java.configureTestTasks(test)

// Configure string concat to always inline compile
tasks.withType(JavaCompile) {
    options.compilerArgs.add '-XDstringConcat=inline'
}

<<<<<<< HEAD
// spotless {
//     java {
//         target fileTree('.') {
//             include '**/*.java'
//             exclude '**/build/**', '**/build-*/**', '**/bin/**'
//         }
//         toggleOffOn()
//         googleJavaFormat()
//         removeUnusedImports()
//         trimTrailingWhitespace()
//         endWithNewline()
//     }
//     groovyGradle {
//         target fileTree('.') {
//             include '**/*.gradle'
//             exclude '**/build/**', '**/build-*/**'
//         }
//         greclipse()
//         indentWithSpaces(4)
//         trimTrailingWhitespace()
//         endWithNewline()
//     }
//     format 'xml', {
//         target fileTree('.') {
//             include '**/*.xml'
//             exclude '**/build/**', '**/build-*/**'
//         }
//         eclipseWtp('xml')
//         trimTrailingWhitespace()
//         indentWithSpaces(2)
//         endWithNewline()
//     }
//     format 'misc', {
//         target fileTree('.') {
//             include '**/*.md', '**/.gitignore'
//             exclude '**/build/**', '**/build-*/**'
//         }
//         trimTrailingWhitespace()
//         indentWithSpaces(2)
//         endWithNewline()
//     }
// }
=======
spotless {
    java {
        target fileTree('.') {
            include '**/*.java'
            exclude '**/build/**', '**/build-*/**', '**/bin/**'
        }
        toggleOffOn()
        googleJavaFormat()
        removeUnusedImports()
        trimTrailingWhitespace()
        endWithNewline()
    }
    groovyGradle {
        target fileTree('.') {
            include '**/*.gradle'
            exclude '**/build/**', '**/build-*/**'
        }
        greclipse()
        indentWithSpaces(4)
        trimTrailingWhitespace()
        endWithNewline()
    }
    format 'xml', {
        target fileTree('.') {
            include '**/*.xml'
            exclude '**/build/**', '**/build-*/**'
        }
        eclipseWtp('xml')
        trimTrailingWhitespace()
        indentWithSpaces(2)
        endWithNewline()
    }
    format 'misc', {
        target fileTree('.') {
            include '**/*.md', '**/.gitignore'
            exclude '**/build/**', '**/build-*/**'
        }
        trimTrailingWhitespace()
        indentWithSpaces(2)
        endWithNewline()
    }
}

project.compileJava.dependsOn(spotlessApply)
project.compileJava.dependsOn(createVersionFile)
gversion {
    srcDir       = "src/main/java/"
    classPackage = "frc.robot"
    className    = "BuildConstants"
    dateFormat   = "yyyy-MM-dd HH:mm:ss z"
    timeZone     = "America/Chicago" // Use preferred time zone
    indent       = "  "
}
>>>>>>> 89121846
<|MERGE_RESOLUTION|>--- conflicted
+++ resolved
@@ -1,12 +1,8 @@
 plugins {
     id "java"
     id "edu.wpi.first.GradleRIO" version "2025.2.1"
-<<<<<<< HEAD
-    //id 'com.diffplug.spotless' version '6.20.0'
-=======
     id 'com.diffplug.spotless' version '6.20.0'
     id "com.peterabeles.gversion" version "1.10"
->>>>>>> 89121846
 }
 
 java {
@@ -119,50 +115,6 @@
     options.compilerArgs.add '-XDstringConcat=inline'
 }
 
-<<<<<<< HEAD
-// spotless {
-//     java {
-//         target fileTree('.') {
-//             include '**/*.java'
-//             exclude '**/build/**', '**/build-*/**', '**/bin/**'
-//         }
-//         toggleOffOn()
-//         googleJavaFormat()
-//         removeUnusedImports()
-//         trimTrailingWhitespace()
-//         endWithNewline()
-//     }
-//     groovyGradle {
-//         target fileTree('.') {
-//             include '**/*.gradle'
-//             exclude '**/build/**', '**/build-*/**'
-//         }
-//         greclipse()
-//         indentWithSpaces(4)
-//         trimTrailingWhitespace()
-//         endWithNewline()
-//     }
-//     format 'xml', {
-//         target fileTree('.') {
-//             include '**/*.xml'
-//             exclude '**/build/**', '**/build-*/**'
-//         }
-//         eclipseWtp('xml')
-//         trimTrailingWhitespace()
-//         indentWithSpaces(2)
-//         endWithNewline()
-//     }
-//     format 'misc', {
-//         target fileTree('.') {
-//             include '**/*.md', '**/.gitignore'
-//             exclude '**/build/**', '**/build-*/**'
-//         }
-//         trimTrailingWhitespace()
-//         indentWithSpaces(2)
-//         endWithNewline()
-//     }
-// }
-=======
 spotless {
     java {
         target fileTree('.') {
@@ -215,5 +167,4 @@
     dateFormat   = "yyyy-MM-dd HH:mm:ss z"
     timeZone     = "America/Chicago" // Use preferred time zone
     indent       = "  "
-}
->>>>>>> 89121846
+}